dist: xenial
language: python
env:
  - ONNX_ML=1

addons:
  apt:
    packages:
      - build-essential
      - curl
      - git

python:
    - "2.7"
    - "3.5"
    - "3.6"
    - "3.7"

# the bug in coremltools 2.0 package makes it not work with keras > 2.1.6
install:
  - if [[ "$TRAVIS_PYTHON_VERSION" == "2.7" ]]; then
      curl -L https://repo.continuum.io/miniconda/Miniconda2-latest-Linux-x86_64.sh -o $HOME/miniconda.sh;
    else
      curl -L https://repo.continuum.io/miniconda/Miniconda3-latest-Linux-x86_64.sh -o $HOME/miniconda.sh;
    fi
<<<<<<< HEAD
  - export ONNX_VERSION="";
  - export KERAS_VERSION="";
=======
  - export ONNX_VERSION=""
  - export KERAS_VERSION="==2.1.6"
>>>>>>> 8b4ea617
  - if [[ "$TRAVIS_PYTHON_VERSION" == "3.5" ]]; then
      export ONNX_VERSION="==1.1.2";
      export KERAS_VERSION="==2.1.2";
    fi
  - if [[ "$TRAVIS_PYTHON_VERSION" == "3.6" ]]; then
      export ONNX_VERSION="==1.2.3";
<<<<<<< HEAD
      export KERAS_VERSION="==2.1.6";
=======
      export KERAS_VERSION="==2.0.8";
>>>>>>> 8b4ea617
    fi
  - cd $HOME && bash miniconda.sh -b -p $HOME/miniconda
  - export PATH="$HOME/miniconda/bin:$PATH"
  - export LD_LIBRARY_PATH="$HOME/miniconda/lib:$LD_LIBRARY_PATH"
  - export LIBRARY_PATH="$HOME/miniconda/lib:$LIBRARY_PATH"
  - export CPATH="$HOME/miniconda/include:$CPATH"
  - conda config --set always_yes yes --set changeps1 no
  - conda install -c conda-forge protobuf
  - conda install -c conda-forge numpy
  - conda install -c conda-forge cmake
  - conda install -c conda-forge openmpi
  - if [[ "$TRAVIS_PYTHON_VERSION" != "3.7" ]]; then
      # tensorflow does not exist on python 3.6 so conda
      # automatically installs python 3.6
      conda install -c conda-forge tensorflow
      # CNTK not available on python 3.7
      cd $TRAVIS_BUILD_DIR && pip install cntk
    fi
  - cd $TRAVIS_BUILD_DIR && pip install -r requirements-dev.txt
  - cd $TRAVIS_BUILD_DIR && pip install -I "onnx$ONNX_VERSION"
<<<<<<< HEAD
=======

  - if [[ "$TRAVIS_PYTHON_VERSION" == "3.7" ]]; then
      export KERAS_VERSION=;
      pip install -I git+https://github.com/apple/coremltools;
    fi
  - cd $TRAVIS_BUILD_DIR && pip install -I "keras$KERAS_VERSION"
>>>>>>> 8b4ea617
  - cd $TRAVIS_BUILD_DIR && export PYTHONPATH=pwd
  - if [[ "$TRAVIS_PYTHON_VERSION" != "3.7" ]]; then
      # keras does exist on Python 3.7 but no backend
      # is yet available.
      pip install keras$KERAS_VERSION
    fi
  - if [[ "$TRAVIS_PYTHON_VERSION" != "2.7" ]]; then
      pip install onnxruntime;
    fi

script:
  - python -m pytest --cov=onnxmltools --cov-report=term --cov-report=html --cov-report=xml tests<|MERGE_RESOLUTION|>--- conflicted
+++ resolved
@@ -23,24 +23,15 @@
     else
       curl -L https://repo.continuum.io/miniconda/Miniconda3-latest-Linux-x86_64.sh -o $HOME/miniconda.sh;
     fi
-<<<<<<< HEAD
   - export ONNX_VERSION="";
   - export KERAS_VERSION="";
-=======
-  - export ONNX_VERSION=""
-  - export KERAS_VERSION="==2.1.6"
->>>>>>> 8b4ea617
   - if [[ "$TRAVIS_PYTHON_VERSION" == "3.5" ]]; then
       export ONNX_VERSION="==1.1.2";
       export KERAS_VERSION="==2.1.2";
     fi
   - if [[ "$TRAVIS_PYTHON_VERSION" == "3.6" ]]; then
       export ONNX_VERSION="==1.2.3";
-<<<<<<< HEAD
-      export KERAS_VERSION="==2.1.6";
-=======
       export KERAS_VERSION="==2.0.8";
->>>>>>> 8b4ea617
     fi
   - cd $HOME && bash miniconda.sh -b -p $HOME/miniconda
   - export PATH="$HOME/miniconda/bin:$PATH"
@@ -61,15 +52,11 @@
     fi
   - cd $TRAVIS_BUILD_DIR && pip install -r requirements-dev.txt
   - cd $TRAVIS_BUILD_DIR && pip install -I "onnx$ONNX_VERSION"
-<<<<<<< HEAD
-=======
-
   - if [[ "$TRAVIS_PYTHON_VERSION" == "3.7" ]]; then
       export KERAS_VERSION=;
       pip install -I git+https://github.com/apple/coremltools;
     fi
   - cd $TRAVIS_BUILD_DIR && pip install -I "keras$KERAS_VERSION"
->>>>>>> 8b4ea617
   - cd $TRAVIS_BUILD_DIR && export PYTHONPATH=pwd
   - if [[ "$TRAVIS_PYTHON_VERSION" != "3.7" ]]; then
       # keras does exist on Python 3.7 but no backend
