--- conflicted
+++ resolved
@@ -5,9 +5,8 @@
 # --------------------------------------------------------------------------
 
 import numpy as np
-from .Reshape import apply_reshape
 from .....proto import onnx_proto
-from ....common._apply_operation import apply_add
+from ....common._apply_operation import apply_add, apply_reshape, apply_cast
 from ....common._registration import register_converter
 
 
@@ -17,19 +16,12 @@
     gather_attrs = {'name': gather_op_name}
 
     # Reshape the indexes we want to embed to 1-D tensor. Otherwise, ONNX Gather's output may get wrong shape.
-<<<<<<< HEAD
-    reshaped_input_name = scope.get_unique_variable_name(gather_op_name + 'input_reshaped')
-    container.add_node('Reshape', operator.inputs[0].full_name, reshaped_input_name,
-                       name=scope.get_unique_operator_name('Reshape'), shape=[-1])
-=======
     reshaped_input_name = scope.get_unique_variable_name(gather_op_name + 'input_reshaped')  # 2nd input of Gather
     apply_reshape(scope, operator.inputs[0].full_name, reshaped_input_name, container, desired_shape=[-1])
->>>>>>> 7adaaa56
 
     # ONNX Gather accepts integers so we add a Cast to enforce this before feeding input into ONNX Gather.
     casted_input_name = scope.get_unique_variable_name(gather_op_name + 'input_casted')  # 2nd input of Gather
-    container.add_node('Cast', reshaped_input_name, casted_input_name,
-                       name=scope.get_unique_operator_name('Cast'), to='INT64')
+    apply_cast(scope, reshaped_input_name, casted_input_name, container, to=onnx_proto.TensorProto.INT64)
 
     # Load the embedding matrix. Its shape is outputChannels-by-inputDim.
     weights = np.array(params.weights.floatValue).reshape(params.outputChannels, params.inputDim)
