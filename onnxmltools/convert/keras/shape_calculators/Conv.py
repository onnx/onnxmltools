--- conflicted
+++ resolved
@@ -8,18 +8,13 @@
 from distutils.version import StrictVersion
 import numbers
 from keras.layers import Conv1D, Conv2D, Conv3D, Conv2DTranspose, Conv3DTranspose, RepeatVector
-<<<<<<< HEAD
 
 try:
     from keras.layers import DepthwiseConv2D
 except ImportError:
-    # Keras <= 2.1.2
+    # Keras < 2.1.5
     from keras.applications.mobilenet import DepthwiseConv2D
     
-=======
-if StrictVersion(keras.__version__) >= StrictVersion('2.1.5'):
-    from keras.layers import DepthwiseConv2D
->>>>>>> 56610b15
 from ...common._registration import register_shape_calculator
 
 
