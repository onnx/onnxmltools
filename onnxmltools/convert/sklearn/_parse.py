# -------------------------------------------------------------------------
# Copyright (c) Microsoft Corporation. All rights reserved.
# Licensed under the MIT License. See License.txt in the project root for
# license information.
# --------------------------------------------------------------------------

from ..common._container import SklearnModelContainer
from ..common._topology import *

# Pipeline
from sklearn import pipeline

# Linear classifiers
from sklearn.linear_model import LogisticRegression
from sklearn.linear_model import SGDClassifier
from sklearn.svm import LinearSVC

# Linear regressors
from sklearn.linear_model import ElasticNet
from sklearn.linear_model import LinearRegression
from sklearn.linear_model import Ridge
from sklearn.linear_model import SGDRegressor
from sklearn.svm import LinearSVR

# Tree-based models
from sklearn.ensemble import GradientBoostingClassifier
from sklearn.ensemble import GradientBoostingRegressor
from sklearn.ensemble import RandomForestClassifier
from sklearn.ensemble import RandomForestRegressor
from sklearn.ensemble import ExtraTreesClassifier
from sklearn.ensemble import ExtraTreesRegressor
from sklearn.tree import DecisionTreeClassifier
from sklearn.tree import DecisionTreeRegressor

# Support vector machines
from sklearn.svm import SVC, SVR, NuSVC, NuSVR

# Operators for preprocessing and feature engineering
from sklearn.decomposition import TruncatedSVD
from sklearn.feature_extraction import DictVectorizer
from sklearn.preprocessing import Binarizer
from sklearn.preprocessing import Imputer
from sklearn.preprocessing import LabelEncoder
from sklearn.preprocessing import Normalizer
from sklearn.preprocessing import OneHotEncoder
from sklearn.preprocessing import RobustScaler
from sklearn.preprocessing import StandardScaler

from lightgbm import LGBMClassifier, LGBMRegressor

# In most cases, scikit-learn operator produces only one output. However, each classifier has basically two outputs;
# one is the predicted label and the other one is the probabilities of all possible labels. Here is a list of supported
# scikit-learn classifiers. In the parsing stage, we produce two outputs for objects included in the following list and
# one output for everything not in the list.
sklearn_classifier_list = [LogisticRegression, SGDClassifier, LinearSVC, SVC, NuSVC,
<<<<<<< HEAD
                           GradientBoostingClassifier, RandomForestClassifier, DecisionTreeClassifier, LGBMClassifier]
=======
                           GradientBoostingClassifier, RandomForestClassifier, ExtraTreesClassifier,
                           DecisionTreeClassifier]
>>>>>>> 9bdb9b09

# Associate scikit-learn types with our operator names. If two scikit-learn models share a single name, it means their
# are equivalent in terms of conversion.
sklearn_operator_name_map = {RobustScaler: 'SklearnRobustScaler',
                             StandardScaler: 'SklearnScaler',
                             LogisticRegression: 'SklearnLinearClassifier',
                             SGDClassifier: 'SklearnLinearClassifier',
                             LinearSVC: 'SklearnLinearSVC',
                             OneHotEncoder: 'SklearnOneHotEncoder',
                             DictVectorizer: 'SklearnDictVectorizer',
                             Imputer: 'SklearnImputer',
                             LabelEncoder: 'SklearnLabelEncoder',
                             SVC: 'SklearnSVC',
                             NuSVC: 'SklearnSVC',
                             SVR: 'SklearnSVR',
                             NuSVR: 'SklearnSVR',
                             LinearSVR: 'SklearnLinearSVR',
                             ElasticNet: 'SklearnElasticNetRegressor',
                             LinearRegression: 'SklearnLinearRegressor',
                             Ridge: 'SklearnLinearRegressor',
                             SGDRegressor: 'SklearnLinearRegressor',
                             Normalizer: 'SklearnNormalizer',
                             DecisionTreeClassifier: 'SklearnDecisionTreeClassifier',
                             DecisionTreeRegressor: 'SklearnDecisionTreeRegressor',
                             RandomForestClassifier: 'SklearnRandomForestClassifier',
                             RandomForestRegressor: 'SklearnRandomForestRegressor',
                             ExtraTreesClassifier: 'SklearnExtraTreesClassifier',
                             ExtraTreesRegressor: 'SklearnExtraTreesRegressor',
                             GradientBoostingClassifier: 'SklearnGradientBoostingClassifier',
                             GradientBoostingRegressor: 'SklearnGradientBoostingRegressor',
                             Binarizer: 'SklearnBinarizer',
                             LGBMClassifier: 'LgbmClassifier',
                             LGBMRegressor: 'LgbmRegressor',
                             TruncatedSVD: 'SklearnTruncatedSVD'}


def _get_sklearn_operator_name(model_type):
    '''
    Get operator name of the input argument

    :param model_type:  A scikit-learn object (e.g., SGDClassifier and Binarizer)
    :return: A string which stands for the type of the input model in our conversion framework
    '''
    if model_type not in sklearn_operator_name_map:
        print(sklearn_operator_name_map)
        raise ValueError('No proper operator name found for %s' % model_type)
    return sklearn_operator_name_map[model_type]


def _parse_sklearn_simple_model(scope, model, inputs):
    '''
    This function handles all non-pipeline models.

    :param scope: Scope object
    :param model: A scikit-learn object (e.g., OneHotEncoder and LogisticRegression)
    :param inputs: A list of variables
    :return: A list of output variables which will be passed to next stage
    '''
    print('simple model: %s ' % type(model))
    this_operator = scope.declare_local_operator(_get_sklearn_operator_name(type(model)), model)
    this_operator.inputs = inputs

    if type(model) in sklearn_classifier_list:
        # For classifiers, we may have two outputs, one for label and the other one for probabilities of all classes.
        # Notice that their types here are not necessarily correct and they will be fixed in shape inference phase
        label_variable = scope.declare_local_variable('label', FloatTensorType())
        probability_map_variable = scope.declare_local_variable('probabilities', FloatTensorType())
        this_operator.outputs.append(label_variable)
        this_operator.outputs.append(probability_map_variable)
    else:
        # We assume that all scikit-learn operator can only produce a single float tensor.
        variable = scope.declare_local_variable('variable', FloatTensorType())
        this_operator.outputs.append(variable)
    return this_operator.outputs


def _parse_sklearn_pipeline(scope, model, inputs):
    '''
    The basic ideas of scikit-learn parsing:
        1. Sequentially go though all stages defined in the considered scikit-learn pipeline
        2. The output variables of one stage will be fed into its next stage as the inputs.

    :param scope: Scope object defined in _topology.py
    :param model: scikit-learn pipeline object
    :param inputs: A list of Variable objects
    :return: A list of output variables produced by the input pipeline
    '''
    print('pipeline: %s ' % type(model))
    for step in model.steps:
        inputs = _parse_sklearn(scope, step[1], inputs)
    return inputs


def _parse_sklearn(scope, model, inputs):
    '''
    This is a delegate function. It doesn't nothing but invoke the correct parsing function according to the input
    model's type.
    :param scope: Scope object
    :param model: A scikit-learn object (e.g., OneHotEncoder and LogisticRegression)
    :param inputs: A list of variables
    :return: The output variables produced by the input model
    '''
    if isinstance(model, pipeline.Pipeline):
        return _parse_sklearn_pipeline(scope, model, inputs)
    else:
        return _parse_sklearn_simple_model(scope, model, inputs)


def parse_sklearn(model, initial_types=None, targeted_onnx=onnx.__version__):
    # Put scikit-learn object into an abstract container so that our framework can work seamlessly on models created
    # with different machine learning tools.
    raw_model_container = SklearnModelContainer(model)

    # Declare a computational graph. It will become a representation of the input scikit-learn model after parsing.
    topology = Topology(raw_model_container, initial_types=initial_types, targeted_onnx=targeted_onnx)

    # Declare an object to provide variables' and operators' naming mechanism. In contrast to CoreML, one global scope
    # is enough for parsing scikit-learn models.
    scope = topology.declare_scope('__root__')

    # Declare input variables. They should be the inputs of the scikit-learn model you want to convert into ONNX
    inputs = []
    for var_name, initial_type in initial_types:
        inputs.append(scope.declare_local_variable(var_name, initial_type))

    # The object raw_model_container is a part of the topology we're going to return. We use it to store the inputs of
    # the scikit-learn's computational graph.
    for variable in inputs:
        raw_model_container.add_input(variable)

    # Parse the input scikit-learn model as a Topology object.
    outputs = _parse_sklearn(scope, model, inputs)

    # THe object raw_model_container is a part of the topology we're going to return. We use it to store the outputs of
    # the scikit-learn's computational graph.
    for variable in outputs:
        raw_model_container.add_output(variable)

    return topology<|MERGE_RESOLUTION|>--- conflicted
+++ resolved
@@ -53,12 +53,8 @@
 # scikit-learn classifiers. In the parsing stage, we produce two outputs for objects included in the following list and
 # one output for everything not in the list.
 sklearn_classifier_list = [LogisticRegression, SGDClassifier, LinearSVC, SVC, NuSVC,
-<<<<<<< HEAD
-                           GradientBoostingClassifier, RandomForestClassifier, DecisionTreeClassifier, LGBMClassifier]
-=======
-                           GradientBoostingClassifier, RandomForestClassifier, ExtraTreesClassifier,
-                           DecisionTreeClassifier]
->>>>>>> 9bdb9b09
+                           GradientBoostingClassifier, RandomForestClassifier, DecisionTreeClassifier,
+                           ExtraTreesClassifier, LGBMClassifier]
 
 # Associate scikit-learn types with our operator names. If two scikit-learn models share a single name, it means their
 # are equivalent in terms of conversion.
