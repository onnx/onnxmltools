--- conflicted
+++ resolved
@@ -73,46 +73,6 @@
 
 # Associate scikit-learn types with our operator names. If two scikit-learn models share a single name, it means their
 # are equivalent in terms of conversion.
-<<<<<<< HEAD
-sklearn_operator_name_map = {RobustScaler: 'SklearnRobustScaler',
-                             StandardScaler: 'SklearnScaler',
-                             LogisticRegression: 'SklearnLinearClassifier',
-                             SGDClassifier: 'SklearnLinearClassifier',
-                             LinearSVC: 'SklearnLinearSVC',
-                             OneHotEncoder: 'SklearnOneHotEncoder',
-                             DictVectorizer: 'SklearnDictVectorizer',
-                             Imputer: 'SklearnImputer',
-                             LabelEncoder: 'SklearnLabelEncoder',
-                             SVC: 'SklearnSVC',
-                             NuSVC: 'SklearnSVC',
-                             SVR: 'SklearnSVR',
-                             NuSVR: 'SklearnSVR',
-                             LinearSVR: 'SklearnLinearSVR',
-                             ElasticNet: 'SklearnElasticNetRegressor',
-                             LinearRegression: 'SklearnLinearRegressor',
-                             LassoLars: 'SklearnLassoLars',
-                             Ridge: 'SklearnRidge',
-                             SGDRegressor: 'SklearnLinearRegressor',
-                             Normalizer: 'SklearnNormalizer',
-                             DecisionTreeClassifier: 'SklearnDecisionTreeClassifier',
-                             DecisionTreeRegressor: 'SklearnDecisionTreeRegressor',
-                             RandomForestClassifier: 'SklearnRandomForestClassifier',
-                             RandomForestRegressor: 'SklearnRandomForestRegressor',
-                             ExtraTreesClassifier: 'SklearnExtraTreesClassifier',
-                             ExtraTreesRegressor: 'SklearnExtraTreesRegressor',
-                             GradientBoostingClassifier: 'SklearnGradientBoostingClassifier',
-                             GradientBoostingRegressor: 'SklearnGradientBoostingRegressor',
-                             CalibratedClassifierCV: 'SklearnCalibratedClassifierCV',
-                             KNeighborsClassifier: 'SklearnKNeighborsClassifier',
-                             KNeighborsRegressor: 'SklearnKNeighborsRegressor',
-                             MultinomialNB: 'SklearnMultinomialNB',
-                             BernoulliNB: 'SklearnBernoulliNB',
-                             Binarizer: 'SklearnBinarizer',
-                             PCA: 'SklearnPCA',
-                             TruncatedSVD: 'SklearnTruncatedSVD',
-                             MinMaxScaler: 'SklearnMinMaxScaler',
-                             MaxAbsScaler: 'SklearnMaxAbsScaler'}
-=======
 
 def build_sklearn_operator_name_map():
     res = {k: "Sklearn" + k.__name__ for k in [
@@ -121,7 +81,7 @@
                     LassoLars, Ridge, Normalizer, DecisionTreeClassifier, DecisionTreeRegressor,
                     RandomForestClassifier, RandomForestRegressor, ExtraTreesClassifier,
                     ExtraTreesRegressor, GradientBoostingClassifier, GradientBoostingRegressor,
-                    KNeighborsClassifier, KNeighborsRegressor,
+                    CalibratedClassifierCV, KNeighborsClassifier, KNeighborsRegressor,
                     MultinomialNB, BernoulliNB,
                     Binarizer, PCA, TruncatedSVD, MinMaxScaler, MaxAbsScaler,
                     CountVectorizer, TfidfVectorizer]}
@@ -138,7 +98,6 @@
     return res
 
 sklearn_operator_name_map = build_sklearn_operator_name_map()
->>>>>>> 8fb31f81
 
 
 def _get_sklearn_operator_name(model_type):
