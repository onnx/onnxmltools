--- conflicted
+++ resolved
@@ -40,11 +40,7 @@
         booster = xgb_node.get_booster()
         # The json format was available in October 2017.
         # XGBoost 0.7 was the first version released with it.
-<<<<<<< HEAD
-        js_tree_list = booster.get_dump(with_stats=True, dump_format='json')
-=======
         js_tree_list = booster.get_dump(with_stats=True, dump_format="json")
->>>>>>> 8a0a6831
         js_trees = [json.loads(s) for s in js_tree_list]
         return objective, base_score, js_trees
 
