# SPDX-License-Identifier: Apache-2.0

"""
Common function to converters and shape calculators.
"""
import json


def get_xgb_params(xgb_node):
    """
    Retrieves parameters of a model.
    """
    if hasattr(xgb_node, "kwargs"):
        # XGBoost >= 0.7
        params = xgb_node.get_xgb_params()
    else:
        # XGBoost < 0.7
        params = xgb_node.__dict__
    if hasattr("xgb_node", "save_config"):
        config = json.loads(xgb_node.save_config())
    else:
        config = json.loads(xgb_node.get_booster().save_config())
    params = {k: v for k, v in params.items() if v is not None}
    num_class = int(config["learner"]["learner_model_param"]["num_class"])
    if num_class > 0:
        params["num_class"] = num_class
    if "n_estimators" not in params and hasattr(xgb_node, "n_estimators"):
        # xgboost >= 1.0.2
        if xgb_node.n_estimators is not None:
            params["n_estimators"] = xgb_node.n_estimators
    if "base_score" in config["learner"]["learner_model_param"]:
<<<<<<< HEAD
         base_score = config["learner"]["learner_model_param"]["base_score"]
         if(base_score.startswith('[') and base_score.endswith(']')):
            # xgboost >= 3.1, see 
            base_score = [float(score) for score in base_score.strip('[]').split(',')]
            if len(base_score) == 1:
                base_score = base_score[0]
         else:
            #xgboost >= 2.0 and < 3.1
            base_score = float(base_score)
         params["base_score"] = base_score
=======
        base_score_raw = config["learner"]["learner_model_param"]["base_score"]
        # xgboost >= 3.0: base_score is a string array
        if base_score_raw.startswith("[") and base_score_raw.endswith("]"):
            base_score = json.loads(base_score_raw)
            params["base_score"] = [float(x) for x in base_score]
        else:
            # xgboost >= 2, < 3: base_score is a string float
            params["base_score"] = [float(base_score_raw)]

>>>>>>> 059fc9ae
    if "num_target" in config["learner"]["learner_model_param"]:
        params["n_targets"] = int(
            config["learner"]["learner_model_param"]["num_target"]
        )
    else:
        params["n_targets"] = 1

    bst = xgb_node.get_booster()
    if hasattr(bst, "best_ntree_limit"):
        params["best_ntree_limit"] = bst.best_ntree_limit
    if "gradient_booster" in config["learner"]:
        gbp = config["learner"]["gradient_booster"]["gbtree_model_param"]
        if "num_trees" in gbp:
            params["best_ntree_limit"] = int(gbp["num_trees"])
    return params

def base_score_as_list(base_score):
    if isinstance(base_score, list):
        return base_score
    return [base_score]


def get_n_estimators_classifier(xgb_node, params, js_trees):
    if "n_estimators" not in params:
        num_class = params.get("num_class", 0)
        if num_class == 0:
            return len(js_trees)
        return len(js_trees) // num_class
    return params["n_estimators"]<|MERGE_RESOLUTION|>--- conflicted
+++ resolved
@@ -29,18 +29,6 @@
         if xgb_node.n_estimators is not None:
             params["n_estimators"] = xgb_node.n_estimators
     if "base_score" in config["learner"]["learner_model_param"]:
-<<<<<<< HEAD
-         base_score = config["learner"]["learner_model_param"]["base_score"]
-         if(base_score.startswith('[') and base_score.endswith(']')):
-            # xgboost >= 3.1, see 
-            base_score = [float(score) for score in base_score.strip('[]').split(',')]
-            if len(base_score) == 1:
-                base_score = base_score[0]
-         else:
-            #xgboost >= 2.0 and < 3.1
-            base_score = float(base_score)
-         params["base_score"] = base_score
-=======
         base_score_raw = config["learner"]["learner_model_param"]["base_score"]
         # xgboost >= 3.0: base_score is a string array
         if base_score_raw.startswith("[") and base_score_raw.endswith("]"):
@@ -50,7 +38,6 @@
             # xgboost >= 2, < 3: base_score is a string float
             params["base_score"] = [float(base_score_raw)]
 
->>>>>>> 059fc9ae
     if "num_target" in config["learner"]["learner_model_param"]:
         params["n_targets"] = int(
             config["learner"]["learner_model_param"]["num_target"]
