--- conflicted
+++ resolved
@@ -32,15 +32,6 @@
 
 def _get_attributes(booster):
     atts = booster.attributes()
-<<<<<<< HEAD
-    dp = booster.get_dump(dump_format='json', with_stats=True)
-    res = [json.loads(d) for d in dp]
-    trees = len(res)
-    try:
-        ntrees = booster.best_ntree_limit
-    except AttributeError:
-        ntrees = trees
-=======
     dp = booster.get_dump(dump_format="json", with_stats=True)
     res = [json.loads(d) for d in dp]
 
@@ -72,7 +63,6 @@
                 % (trees, ntrees)
             )
 
->>>>>>> 8a0a6831
     kwargs = atts.copy()
     kwargs["feature_names"] = booster.feature_names
     kwargs["n_estimators"] = ntrees
