--- conflicted
+++ resolved
@@ -47,19 +47,11 @@
         '''
         return self.onnx_name
     
-<<<<<<< HEAD
-    def __repr__(self):
-        name = self.__class__.__name__
-        return "{}('{}', '{}', '{}', {})".format(name,
-                    self.raw_name, self.onnx_name, self.scope,
-                    self.type)
-=======
     def __str__(self):
         if self.raw_name != self.onnx_name:
             return "Var(name='{0}', onnx='{1}', type={2})".format(self.raw_name, self.onnx_name, self.type)
         else:
             return "Var(name='{0}', type={1})".format(self.raw_name, self.type)
->>>>>>> 92f54069
 
 
 class Operator(OperatorBase):
