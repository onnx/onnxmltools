--- conflicted
+++ resolved
@@ -4,585 +4,4 @@
 # license information.
 # --------------------------------------------------------------------------
 
-<<<<<<< HEAD
-import numpy as np
-from ...proto import onnx_proto
-
-def _create_name_or_use_existing_one(scope, op_type, name):
-    if name is None:
-        return scope.get_unique_operator_name(op_type)
-    else:
-        return name
-
-def _apply_unary_operation(scope, op_type, input_name, output_name, container, operator_name, **attrs):
-    name = _create_name_or_use_existing_one(scope, op_type, operator_name)
-
-    attrs['name'] = name
-    if container.target_opset < 6:
-        attrs['consumed_inputs'] = [0]
-        op_version = 1
-    else:
-        op_version = 6
-
-    container.add_node(op_type, input_name, output_name, op_version=op_version, **attrs)
-
-def _apply_basic_numerical_operation(scope, op_type, input_names, output_name, container, operator_name,
-                                     axis, broadcast):
-    name = _create_name_or_use_existing_one(scope, op_type, operator_name)
-
-    attrs = {}
-    if container.target_opset < 7:
-        # Before ONNX-1.2 (opset 7), broadcasting behavior is Caffe2-like.
-        if axis is not None:
-            attrs['axis'] = axis
-        if broadcast is not None:
-            attrs['broadcast'] = broadcast
-
-        if container.target_opset < 6:
-            attrs['consumed_inputs'] = [0, 0]
-            op_version = 1
-        else:
-            op_version = 6
-    else:
-        # Since ONNX-1.2 (opset 7), broadcasting behavior is Numpy-like, so we don't need to specify any attributes
-        op_version = 7
-
-    container.add_node(op_type, input_names, output_name, op_version=op_version, name=name, **attrs)
-
-def _apply_pointwise_operation(scope, op_type, input_names, output_name, container, operator_name):
-    name = _create_name_or_use_existing_one(scope, op_type, operator_name)
-    attrs = {}
-
-    if container.target_opset < 6:
-        attrs['consumed_inputs'] = [0] * len(input_names)
-        op_version = 1
-    elif container.target_opset < 8:
-        op_version = 6
-    else:
-        op_version = 8
-
-    container.add_node(op_type, input_names, output_name, op_version=op_version, name=name, **attrs)
-
-def apply_abs(scope, input_name, output_name, container, operator_name=None):
-    _apply_unary_operation(scope, 'Abs', input_name, output_name, container, operator_name=operator_name)
-
-def apply_add(scope, input_names, output_name, container, operator_name=None, axis=None, broadcast=None):
-    _apply_basic_numerical_operation(scope, 'Add', input_names, output_name, container, operator_name=operator_name,
-                                     axis=axis, broadcast=broadcast)
-
-
-def apply_argmax(scope, input_name, output_name, container, operator_name=None, axis=0, keepdims=1):
-    name = _create_name_or_use_existing_one(scope, 'ArgMax', operator_name)
-    container.add_node('ArgMax', input_name, output_name, op_version=1, name=name,
-                       axis=axis, keepdims=keepdims)
-
-
-def apply_affine(scope, input_name, output_name, container, operator_name=None, alpha=1., beta=0.):
-    if container.target_opset < 9:
-        op_type = 'Affine'
-        name = _create_name_or_use_existing_one(scope, 'Affine', operator_name)
-        attrs = {'name': name, 'alpha': alpha, 'beta': beta}
-        container.add_node(op_type, input_name, output_name, **attrs)
-    else:
-        name = _create_name_or_use_existing_one(scope, 'Affine', operator_name)
-        # Define a and b.
-        aName = scope.get_unique_variable_name(name + '_alpha')
-        container.add_initializer(aName, onnx_proto.TensorProto.FLOAT, [1], [alpha])
-        bName = scope.get_unique_variable_name(name + '_beta')
-        container.add_initializer(bName, onnx_proto.TensorProto.FLOAT, [1], [beta])
-
-        # Compute Z = a * X, where X is the original input.
-        zName = scope.get_unique_variable_name(name + '_scaled')
-        apply_mul(scope, [aName, input_name], zName, container)
-
-        # Compute Y = Z + b, where Y is the final output.
-        apply_add(scope, [zName, bName], output_name, container)
-
-def apply_batch_norm(scope, input_names, output_names, container, operator_name=None,
-                     epsilon=None, is_test=None, momentum=None, spatial=None):
-    name = _create_name_or_use_existing_one(scope, 'BatchNormalization', operator_name)
-    attrs = {'name': name, 'epsilon': epsilon, 'momentum': momentum}
-
-    if container.target_opset < 9: attrs['spatial'] = spatial
-    if container.target_opset < 7: attrs['is_test'] = is_test
-
-    if container.target_opset < 6:
-        attrs['consumed_inputs'] = [0] * len(input_names)
-        if len(input_names) > 3:
-            attrs['consumed_inputs'][3] = 1
-        if len(input_names) > 4:
-            attrs['consumed_inputs'][4] = 2
-        op_version = 1
-    elif container.target_opset < 7:
-        op_version = 6
-    elif container.target_opset < 9:
-        op_version = 7
-    else:
-        op_version = 9
-
-    container.add_node('BatchNormalization', input_names, output_names, op_version=op_version, **attrs)
-
-def apply_cast(scope, input_name, output_name, container, operator_name=None, to=None):
-    '''
-    :param to: enum defined in ONNX TensorProto.DataType, for example, TensorProto.FLOAT and TensorProto.INT64.
-    '''
-    name = _create_name_or_use_existing_one(scope, 'Cast', operator_name)
-    attrs = {'name': name}
-
-    d = onnx_proto.TensorProto.DataType.DESCRIPTOR
-    allowed_type_name_and_type_enum_pairs = {v.number: k for k, v in d.values_by_name.items()}
-    if to not in allowed_type_name_and_type_enum_pairs:
-        raise ValueError('Attribute "to" must be one of %s' % allowed_type_name_and_type_enum_pairs.keys())
-
-    if container.target_opset < 9:
-        if to in [onnx_proto.TensorProto.STRING, onnx_proto.TensorProto.COMPLEX64, onnx_proto.TensorProto.COMPLEX128]:
-            raise ValueError('Attribute "to" cannot correspond to a String or Complex TensorProto type.')
-
-        if container.target_opset < 6:
-            # Convert enum to string, for example, TensorProto.INT64 to 'INT64'
-            attrs['to'] = allowed_type_name_and_type_enum_pairs[to]
-            op_version = 1
-        else:
-            # Enum, for example, TensorProto.INT64
-            attrs['to'] = to
-            op_version = 6
-    else:
-        # Enum value, for example, TensorProto.INT64
-        # String casting is supported in opset 9
-        if to in [onnx_proto.TensorProto.COMPLEX64, onnx_proto.TensorProto.COMPLEX128]:
-            raise ValueError('Attribute "to" cannot correspond to a Complex TensorProto type.')
-        attrs['to'] = to
-        op_version = 9
-
-    container.add_node('Cast', input_name, output_name, op_version=op_version, **attrs)
-
-def apply_clip(scope, input_name, output_name, container, operator_name=None, max=None, min=None):
-    name = _create_name_or_use_existing_one(scope, 'Clip', operator_name)
-
-    attrs = {'name': name}
-    if max is not None:
-        attrs['max'] = float(max)
-    if min is not None:
-        attrs['min'] = float(min)
-
-    if container.target_opset < 6:
-        attrs['consumed_inputs'] = [0]
-        op_version = 1
-    else:
-        op_version = 6
-
-    container.add_node('Clip', input_name, output_name, op_version=op_version, **attrs)
-
-def apply_concat(scope, input_names, output_name, container, operator_name=None, axis=0):
-    name = _create_name_or_use_existing_one(scope, 'Concat', operator_name)
-
-    if container.target_opset < 4:
-        op_version = 1
-    else:
-        op_version = 4
-
-    container.add_node('Concat', input_names, output_name, op_version=op_version, name=name, axis=axis)
-
-def apply_constant(scope, output_name, container, operator_name=None, value=None):
-    name = _create_name_or_use_existing_one(scope, 'Constant', operator_name)
-
-    if not value:
-        raise ValueError('Attribute "value" is a required argument.')
-
-    attrs = {'name': name, 'value': value}
-
-    if container.target_opset < 9:
-        op_version = 1
-    else:
-        op_version = 9
-
-    container.add_node('Constant', [], output_name, op_version=op_version, **attrs)
-
-def apply_crop_height_width(scope, input_name, output_name, container, operator_name=None,
-        top_border=0, bottom_border=0, left_border=0, right_border=0):
-    name = scope.get_unique_operator_name('CropHeightWidth')
-    if container.target_opset < 9:
-        # If operator set < 9, we can use the experimental Crop in ONNX.
-        attrs = {'name': name, 'border': [left_border, top_border, right_border, bottom_border]}
-        container.add_node('Crop', input_name, output_name, **attrs)
-    else:
-        # The experimental Crop in ONNX is removed after operator set 9, so we
-        # switch to ONNX DynamicSlice operator.
-
-        # CoreML only crops H- and W-axes.
-        axes = [2, 3]
-        axes_name = scope.get_unique_variable_name(name + '_axes')
-        container.add_initializer(axes_name, onnx_proto.TensorProto.INT64,
-                                  [len(axes)], axes)
-
-        # Number of cropped pixels is the starting index of the remained region.
-        starts = [top_border, left_border]
-        starts_name = scope.get_unique_variable_name(name + '_starts')
-        container.add_initializer(starts_name, onnx_proto.TensorProto.INT64,
-                                  [len(starts)], starts)
-
-        # First we assume no cropping is needed at the end of those axes.
-        # We will change this right below depending on Crop's configuration.
-        ends = [np.iinfo(np.int64).max] * 2
-
-        # Crop n pixel means the end index (exclusive) is -n. Note that indexing
-        # system is zero-based.
-        if bottom_border > 0:
-            ends[0] = -bottom_border
-        if right_border > 0:
-            ends[1] = -right_border
-
-        # Add the adjusted ends.
-        ends_name = scope.get_unique_variable_name(name + '_ends')
-        container.add_initializer(ends_name, onnx_proto.TensorProto.INT64,
-                                  [len(ends)], ends)
-
-        # Collect all input names as a list because DynamicSlice has multiple inputs.
-        input_list = [input_name, starts_name, ends_name, axes_name]
-        container.add_node('DynamicSlice', input_list, output_name, op_version=9)
-
-def apply_div(scope, input_names, output_name, container, operator_name=None, axis=None, broadcast=None):
-    _apply_basic_numerical_operation(scope, 'Div', input_names, output_name, container, operator_name=operator_name,
-                                     axis=axis, broadcast=broadcast)
-
-def apply_elu(scope, input_name, output_name, container, operator_name=None, alpha=1.0):
-    _apply_unary_operation(scope, 'Elu', input_name, output_name, container, operator_name, alpha=alpha)
-
-def apply_exp(scope, input_name, output_name, container, operator_name=None):
-    _apply_unary_operation(scope, 'Exp', input_name, output_name, container, operator_name=operator_name)
-
-
-def apply_floor(scope, input_name, output_name, container, operator_name=None):
-    _apply_unary_operation(scope, 'Floor', input_name, output_name, container, operator_name=operator_name)
-
-
-def apply_hard_sigmoid(scope, input_name, output_name, container, operator_name=None, alpha=None, beta=None):
-    _apply_unary_operation(scope, 'HardSigmoid', input_name, output_name, container, operator_name,
-                           alpha=alpha, beta=beta)
-
-def apply_identity(scope, input_name, output_name, container, operator_name=None):
-    name = _create_name_or_use_existing_one(scope, 'Identity', operator_name)
-    container.add_node('Identity', input_name, output_name, name=name)
-
-def apply_instance_norm(scope, input_names, output_name, container, operator_name=None, epsilon=1e-5):
-    name = _create_name_or_use_existing_one(scope, 'InstanceNormalization', operator_name)
-    attrs = {'name': name, 'epsilon': epsilon}
-
-    if container.target_opset < 2:
-        attrs['consumed_inputs'] = [0] * len(input_names)
-        op_version = 1
-    else:
-        op_version = 6
-
-    container.add_node('InstanceNormalization', input_names, output_name, op_version=op_version, **attrs)
-
-def apply_leaky_relu(scope, input_name, output_name, container, operator_name=None, alpha=None):
-    _apply_unary_operation(scope, 'LeakyRelu', input_name, output_name, container, operator_name, alpha=alpha)
-
-def apply_log(scope, input_name, output_name, container, operator_name=None):
-    _apply_unary_operation(scope, 'Log', input_name, output_name, container, operator_name=operator_name)
-
-def apply_matmul(scope, input_names, output_name, container, operator_name=None):
-    op_type = 'MatMul'
-    name = _create_name_or_use_existing_one(scope, op_type, operator_name)
-    container.add_node(op_type, input_names, output_name, op_version=9, name=name)
-
-def apply_max(scope, input_names, output_name, container, operator_name=None):
-    _apply_pointwise_operation(scope, 'Max', input_names, output_name, container, operator_name)
-
-def apply_mean(scope, input_names, output_name, container, operator_name=None):
-    _apply_pointwise_operation(scope, 'Mean', input_names, output_name, container, operator_name)
-
-def apply_min(scope, input_names, output_name, container, operator_name=None):
-    _apply_pointwise_operation(scope, 'Min', input_names, output_name, container, operator_name)
-
-def apply_mul(scope, input_names, output_name, container, operator_name=None, axis=None, broadcast=None):
-    _apply_basic_numerical_operation(scope, 'Mul', input_names, output_name, container, operator_name=operator_name,
-                                     axis=axis, broadcast=broadcast)
-
-def apply_neg(scope, input_name, output_name, container, operator_name=None, axis=None, broadcast=None):
-    _apply_unary_operation(scope, 'Neg', input_name, output_name, container, operator_name)
-
-def apply_normalization(scope, input_name, output_name, container, operator_name=None, axis=1, p=2):
-    name = _create_name_or_use_existing_one(scope, 'LpNormalization', operator_name)
-    container.add_node('LpNormalization', input_name, output_name, name=name, p=p, axis=axis)
-
-def apply_pad(scope, input_name, output_name, container, operator_name=None, mode=None, pads=None, value=None):
-    name = _create_name_or_use_existing_one(scope, 'Pad', operator_name)
-    attrs = {'name': name}
-
-    if mode is not None:
-        attrs['mode'] = mode
-    if value is not None:
-        attrs['value'] = value
-    if container.target_opset < 2:
-        attrs['paddings'] = pads
-        op_version = 1
-    else:
-        attrs['pads'] = pads
-        op_version = 2
-
-    container.add_node('Pad', input_name, output_name, op_version=op_version, **attrs)
-
-def apply_pow(scope, input_names, output_name, container, operator_name=None, axis=None, broadcast=None):
-    name = _create_name_or_use_existing_one(scope, 'Pow', operator_name)
-
-    attrs = {'name': name}
-    if container.target_opset < 7:
-        # Before ONNX-1.2, broadcasting behavior is Caffe2-like.
-        if axis is not None:
-            attrs['axis'] = axis
-        if broadcast is not None:
-            attrs['broadcast'] = broadcast
-        op_version = 1
-    else:
-        # Since ONNX-1.2, broadcasting behavior is Numpy-like, so we don't need to specify any attributes
-        op_version = 7
-    container.add_node('Pow', input_names, output_name, op_version=op_version, **attrs)
-
-def apply_prelu(scope, input_name, output_name, container, operator_name=None, slope=None):
-    name = _create_name_or_use_existing_one(scope, 'PRelu', operator_name)
-    slope_tensor_name = scope.get_unique_variable_name('slope')
-    s_shape = slope.shape
-    if container.target_opset < 7:
-        s_shape = [len(slope.flatten())]
-    container.add_initializer(slope_tensor_name, onnx_proto.TensorProto.FLOAT, s_shape, slope.flatten())
-
-    if container.target_opset < 6:
-        container.add_node('PRelu', [input_name, slope_tensor_name], output_name, op_version=1, name=name,
-                           consumed_inputs=[0, 0])
-    else:
-        if container.target_opset < 7:
-            op_version = 6
-        elif container.target_opset < 9:
-            op_version = 7
-        else:
-            # opset 9 supports unidirectional broadcasting
-            op_version = 9
-
-        container.add_node('PRelu', [input_name, slope_tensor_name], output_name, op_version=op_version, name=name)
-
-def apply_reciprocal(scope, input_name, output_name, container, operator_name=None):
-    _apply_unary_operation(scope, 'Reciprocal', input_name, output_name, container, operator_name=operator_name)
-
-def apply_relu(scope, input_name, output_name, container, operator_name=None):
-    _apply_unary_operation(scope, 'Relu', input_name, output_name, container, operator_name)
-
-def apply_reshape(scope, input_name, output_name, container, operator_name=None, desired_shape=None):
-    if len(list(i for i in desired_shape if i is not None and i < 0)) > 1:
-        raise ValueError('There can only be one -1 in the targeted shape of a Reshape but got %s' % desired_shape)
-
-    name = _create_name_or_use_existing_one(scope, 'Reshape', operator_name)
-
-    if container.target_opset < 7:
-        container.add_node('Reshape', input_name, output_name, op_version=1, name=name, shape=desired_shape,
-                           consumed_inputs=[0])
-    else:
-        # The shape attribute of Reshape becomes a tensor input, so we create one tensor to store that attribute.
-        desired_shape_name = scope.get_unique_variable_name('shape_tensor')
-        container.add_initializer(desired_shape_name, onnx_proto.TensorProto.INT64, [len(desired_shape)], desired_shape)
-
-        # Create ONNX Reshape operator
-        container.add_node('Reshape', [input_name, desired_shape_name], output_name, op_version=5, name=name)
-
-def apply_sigmoid(scope, input_name, output_name, container, operator_name=None):
-    _apply_unary_operation(scope, 'Sigmoid', input_name, output_name, container, operator_name)
-
-def apply_selu(scope, input_name, output_name, container, operator_name=None, alpha=None, gamma=None):
-    _apply_unary_operation(scope, 'Selu', input_name, output_name, container, operator_name, alpha=alpha, gamma=gamma)
-
-def apply_softmax(scope, input_name, output_name, container, operator_name=None, axis=1):
-    name = _create_name_or_use_existing_one(scope, 'Softmax', operator_name)
-    container.add_node('Softmax', input_name, output_name, name=name, axis=axis)
-
-def apply_parametric_softplus(scope, input_name, output_name, container, operator_name=None, alpha=None, beta=None):
-    if alpha == None:
-        alpha = [1.0]
-    if beta == None:
-        beta = [0.]
-
-    name = _create_name_or_use_existing_one(scope, 'ParametricSoftplus', operator_name)
-    if container.target_opset < 9:
-        if len(alpha) != 1 or len(beta) != 1:
-            raise ValueError('alpha and beta must be 1-element lists')
-        op_type = 'ParametricSoftplus'
-        attrs = {'name': name, 'alpha': alpha[0], 'beta': beta[0]}
-        container.add_node(op_type, input_name, output_name, **attrs)
-    else:
-        # Define three scalars: a, b, 1.
-        aName = scope.get_unique_variable_name(name + '_alpha')
-        aShape = [len(alpha)] if len(alpha) == 1 else [len(alpha), 1, 1]
-        container.add_initializer(aName, onnx_proto.TensorProto.FLOAT, aShape, alpha)
-        bShape = [len(beta)] if len(beta) == 1 else [len(beta), 1, 1]
-        bName = scope.get_unique_variable_name(name + '_beta')
-        container.add_initializer(bName, onnx_proto.TensorProto.FLOAT, bShape, beta)
-        oneName = scope.get_unique_variable_name(name + '_one')
-        container.add_initializer(oneName, onnx_proto.TensorProto.FLOAT, [1], [1.])
-
-        # c = b * x
-        cName = scope.get_unique_variable_name(name + '_c')
-        apply_mul(scope, [input_name, bName], cName, container)
-
-        # d = exp(c)
-        dName = scope.get_unique_variable_name(name + '_d')
-        apply_exp(scope, cName, dName, container)
-
-        # e = 1 + d
-        eName = scope.get_unique_variable_name(name + '_e')
-        apply_add(scope, [dName, oneName], eName, container)
-
-        # f = log(e)
-        fName = scope.get_unique_variable_name(name + '_f')
-        apply_log(scope, eName, fName, container)
-
-        # g = a * f
-        apply_mul(scope, [fName, aName], output_name, container)
-
-
-def apply_scaled_tanh(scope, input_name, output_name, container, operator_name=None, alpha=None, beta=None):
-    if alpha == None:
-        alpha = [1.0]
-    if beta == None:
-        beta = [1.0]
-    if len(alpha) != 1 or len(beta) != 1:
-        raise ValueError('alpha and beta must be 1-element lists')
-
-    name = _create_name_or_use_existing_one(scope, 'ScaledTanh', operator_name)
-    if container.target_opset < 9:
-        attrs = {'name': name, 'alpha': alpha[0], 'beta': beta[0]}
-        container.add_node('ScaledTanh', input_name, output_name, **attrs)
-    else:
-        # Define scalar a, initialize with parameter alpha.
-        aName = scope.get_unique_variable_name(name + '_alpha')
-        aShape = [len(alpha)] if len(alpha) == 1 else [len(alpha), 1, 1]
-        container.add_initializer(aName, onnx_proto.TensorProto.FLOAT, aShape, alpha)
-
-        # Define scalar b, initialize with parameter beta.
-        bShape = [len(beta)] if len(beta) == 1 else [len(beta), 1, 1]
-        bName = scope.get_unique_variable_name(name + '_beta')
-        container.add_initializer(bName, onnx_proto.TensorProto.FLOAT, bShape, beta)
-
-        # c = b * x
-        cName = scope.get_unique_variable_name(name + '_c')
-        apply_mul(scope, [input_name, bName], cName, container)
-
-        # d = tanh(c)
-        dName = scope.get_unique_variable_name(name + '_d')
-        apply_tanh(scope, cName, dName, container)
-
-        # output = a * d
-        apply_mul(scope, [aName, dName], output_name, container)
-
-
-def apply_split(scope, input_name, output_names, container, operator_name=None, split=None, axis=0):
-    name = _create_name_or_use_existing_one(scope, 'Split', operator_name)
-    if container.target_opset <= 1:
-        op_version = 1
-    else:
-        op_version = 2
-
-    attrs = {'name': name}
-    if split is not None:
-        attrs['split'] = split
-    if axis is not None:
-        attrs['axis'] = axis
-
-    container.add_node('Split', input_name, output_names, op_version=op_version, **attrs)
-
-def apply_sqrt(scope, input_name, output_name, container, operator_name=None):
-    _apply_unary_operation(scope, 'Sqrt', input_name, output_name, container, operator_name=operator_name)
-
-def apply_sub(scope, input_names, output_name, container, operator_name=None, axis=None, broadcast=0):
-    _apply_basic_numerical_operation(scope, 'Sub', input_names, output_name, container, operator_name=operator_name,
-                                     axis=axis, broadcast=broadcast)
-
-
-def apply_sum(scope, input_names, output_name, container, operator_name=None):
-    name = _create_name_or_use_existing_one(scope, 'Sum', operator_name)
-    if container.target_opset < 6:
-        op_version = 1
-    else:
-        op_version = 6
-    container.add_node('Sum', input_names, output_name, op_version=op_version, name=name)
-
-def apply_tanh(scope, input_name, output_name, container, operator_name=None):
-    _apply_unary_operation(scope, 'Tanh', input_name, output_name, container, operator_name)
-
-def apply_tile(scope, input_name, output_name, container, operator_name=None, repeats=None):
-    name = _create_name_or_use_existing_one(scope, 'Tile', operator_name)
-
-    if repeats is None or all(repeat_count == 1 for repeat_count in repeats):
-        container.add_node('Identity', input_name, output_name, name=name)
-        return
-
-    if container.target_opset < 7:
-        intermediate_input_name = input_name
-        intermediate_output_name = None
-
-        for axis, repeat_count in enumerate(repeats):
-            if repeat_count == 1:
-                continue
-
-            # Create the 2nd input of Tile
-            tile_tensor_name = scope.get_unique_variable_name(name + '_tile')
-            container.add_initializer(tile_tensor_name, onnx_proto.TensorProto.FLOAT, [1], [float(repeat_count)])
-
-            # Create the 3rd input of Tile
-            axis_tensor_name = scope.get_unique_variable_name(name + '_axis')
-            container.add_initializer(axis_tensor_name, onnx_proto.TensorProto.FLOAT, [1], [float(axis)])
-
-            # Create tile for duplicating along one axis. After ONNX-1.2, we can duplicate along multiple axes, so we
-            # don't have to iterate through all axes.
-            intermediate_output_name = scope.get_unique_variable_name(name + '_input')
-            container.add_node('Tile', [intermediate_input_name, tile_tensor_name, axis_tensor_name],
-                               intermediate_output_name, name=name)
-
-            # Use the output produced by this round as the input in the next iteration
-            intermediate_input_name = intermediate_output_name
-
-            # Create a new name for next Tile
-            name = scope.get_unique_operator_name('Tile')
-
-        # Use the last Tile name for the name of an Identity
-        container.add_node('Identity', intermediate_output_name, output_name, op_version=1, name=name)
-    else:
-        # ONNX-1.2 has a new Tile and we use it here
-        repeat_tensor_name = scope.get_unique_variable_name(name + '_repeats')
-        container.add_initializer(repeat_tensor_name, onnx_proto.TensorProto.INT64, [len(repeats)], repeats)
-        container.add_node('Tile', [input_name, repeat_tensor_name], output_name, op_version=7, name=name)
-
-def apply_transpose(scope, input_name, output_name, container, operator_name=None, perm=None):
-    name = _create_name_or_use_existing_one(scope, 'Transpose', operator_name)
-    container.add_node('Transpose', input_name, output_name, name=name, perm=perm)
-
-def apply_upsample(scope, input_name, output_name, container, operator_name=None, mode='nearest', scales=None):
-    '''
-    :param mode: nearest or linear
-    :param scales: an integer list of scaling-up rate of all input dimensions
-    '''
-    name = _create_name_or_use_existing_one(scope, 'Upsample', operator_name)
-    inputs = input_name
-    attrs = {'name': name}
-    if container.target_opset < 7:
-        if len(scales) != 4:
-            raise ValueError('Need to specify a 4-element list the the scales of N-, C-, H-, and W-axes')
-        attrs['height_scale'] = float(scales[2])
-        attrs['width_scale'] = float(scales[3])
-        attrs['mode'] = mode.upper()
-        op_version = 1
-    else:
-        attrs['mode'] = mode.lower()
-        if container.target_opset < 9:
-            attrs['scales'] = list(map(float, scales))
-            op_version = 7
-        else:
-            # scales moved from attribute to input in opset 9
-            scales_tensor_name = scope.get_unique_variable_name(name + '_scales')
-            container.add_initializer(scales_tensor_name, onnx_proto.TensorProto.FLOAT, [len(scales)], scales)
-            inputs = [input_name[0], scales_tensor_name]
-            op_version = 9
-
-    container.add_node('Upsample', inputs, output_name, op_version=op_version, **attrs)
-=======
-from onnxconverter_common.onnx_ops import *
->>>>>>> 9802c2eb
+from onnxconverter_common.onnx_ops import *