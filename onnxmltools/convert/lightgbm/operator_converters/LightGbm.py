# SPDX-License-Identifier: Apache-2.0

import copy
import numbers
from collections import deque, Counter
import ctypes
import json
import numpy as np
from onnx import TensorProto
from ...common._apply_operation import (
    apply_div,
    apply_reshape,
    apply_sub,
    apply_cast,
    apply_identity,
)
from ...common._registration import register_converter
from ...common.tree_ensemble import get_default_tree_classifier_attribute_pairs
from ....proto import onnx_proto


def has_tqdm():
    try:
        from tqdm import tqdm  # noqa

        return True
    except ImportError:
        return False


def _translate_split_criterion(criterion):
    # If the criterion is true, LightGBM use the left child.
    # Otherwise, right child is selected.
    if criterion == "<=":
        return "BRANCH_LEQ"
    elif criterion == "<":
        return "BRANCH_LT"
    elif criterion == ">=":
        return "BRANCH_GTE"
    elif criterion == ">":
        return "BRANCH_GT"
    elif criterion == "==":
        return "BRANCH_EQ"
    elif criterion == "!=":
        return "BRANCH_NEQ"
    else:
        raise ValueError(
            "Unsupported splitting criterion: %s. Only <=, " "<, >=, and > are allowed."
        )


def _create_node_id(node_id_pool):
    i = 0
    while i in node_id_pool:
        i += 1
    node_id_pool.add(i)
    return i


def _parse_tree_structure(tree_id, class_id, learning_rate, tree_structure, attrs):
    """
    The pool of all nodes' indexes created when parsing a single tree.
    Different tree use different pools.
    """
    node_id_pool = set()
    node_pyid_pool = dict()

    node_id = _create_node_id(node_id_pool)
    node_pyid_pool[id(tree_structure)] = node_id

    # The root node is a leaf node.
    if "left_child" not in tree_structure or "right_child" not in tree_structure:
        _parse_node(
            tree_id,
            class_id,
            node_id,
            node_id_pool,
            node_pyid_pool,
            learning_rate,
            tree_structure,
            attrs,
        )
        return

    left_pyid = id(tree_structure["left_child"])
    right_pyid = id(tree_structure["right_child"])

    if left_pyid in node_pyid_pool:
        left_id = node_pyid_pool[left_pyid]
        left_parse = False
    else:
        left_id = _create_node_id(node_id_pool)
        node_pyid_pool[left_pyid] = left_id
        left_parse = True

    if right_pyid in node_pyid_pool:
        right_id = node_pyid_pool[right_pyid]
        right_parse = False
    else:
        right_id = _create_node_id(node_id_pool)
        node_pyid_pool[right_pyid] = right_id
        right_parse = True

    attrs["nodes_treeids"].append(tree_id)
    attrs["nodes_nodeids"].append(node_id)

    attrs["nodes_featureids"].append(tree_structure["split_feature"])
    attrs["nodes_modes"].append(
        _translate_split_criterion(tree_structure["decision_type"])
    )
    if isinstance(tree_structure["threshold"], str):
        try:
            attrs["nodes_values"].append(float(tree_structure["threshold"]))
        except ValueError:
            import pprint

            text = pprint.pformat(tree_structure)
            if len(text) > 100000:
                text = text[:100000] + "\n..."
            raise TypeError(
                "threshold must be a number not '{}'"
                "\n{}".format(tree_structure["threshold"], text)
            )
    else:
        attrs["nodes_values"].append(tree_structure["threshold"])

    # Assume left is the true branch and right is the false branch
    attrs["nodes_truenodeids"].append(left_id)
    attrs["nodes_falsenodeids"].append(right_id)
    if tree_structure["default_left"]:
        if (
            tree_structure["missing_type"] == "None"
            and float(tree_structure["threshold"]) < 0.0
        ):
            attrs["nodes_missing_value_tracks_true"].append(0)
        else:
            attrs["nodes_missing_value_tracks_true"].append(1)
    else:
        attrs["nodes_missing_value_tracks_true"].append(0)
    attrs["nodes_hitrates"].append(1.0)
    if left_parse:
        _parse_node(
            tree_id,
            class_id,
            left_id,
            node_id_pool,
            node_pyid_pool,
            learning_rate,
            tree_structure["left_child"],
            attrs,
        )
    if right_parse:
        _parse_node(
            tree_id,
            class_id,
            right_id,
            node_id_pool,
            node_pyid_pool,
            learning_rate,
            tree_structure["right_child"],
            attrs,
        )


def _parse_node(
    tree_id, class_id, node_id, node_id_pool, node_pyid_pool, learning_rate, node, attrs
):
    """
    Parses nodes.
    """
    if (hasattr(node, "left_child") and hasattr(node, "right_child")) or (
        "left_child" in node and "right_child" in node
    ):
        left_pyid = id(node["left_child"])
        right_pyid = id(node["right_child"])

        if left_pyid in node_pyid_pool:
            left_id = node_pyid_pool[left_pyid]
            left_parse = False
        else:
            left_id = _create_node_id(node_id_pool)
            node_pyid_pool[left_pyid] = left_id
            left_parse = True

        if right_pyid in node_pyid_pool:
            right_id = node_pyid_pool[right_pyid]
            right_parse = False
        else:
            right_id = _create_node_id(node_id_pool)
            node_pyid_pool[right_pyid] = right_id
            right_parse = True

        attrs["nodes_treeids"].append(tree_id)
        attrs["nodes_nodeids"].append(node_id)

        attrs["nodes_featureids"].append(node["split_feature"])
        attrs["nodes_modes"].append(_translate_split_criterion(node["decision_type"]))
        if isinstance(node["threshold"], str):
            try:
                attrs["nodes_values"].append(float(node["threshold"]))
            except ValueError:
                import pprint

                text = pprint.pformat(node)
                if len(text) > 100000:
                    text = text[:100000] + "\n..."
                raise TypeError(
                    "threshold must be a number not '{}'"
                    "\n{}".format(node["threshold"], text)
                )
        else:
            attrs["nodes_values"].append(node["threshold"])

        # Assume left is the true branch
        # and right is the false branch
        attrs["nodes_truenodeids"].append(left_id)
        attrs["nodes_falsenodeids"].append(right_id)
        if node["default_left"]:
            if node["missing_type"] == "None" and float(node["threshold"]) < 0.0:
                attrs["nodes_missing_value_tracks_true"].append(0)
            else:
                attrs["nodes_missing_value_tracks_true"].append(1)
        else:
            attrs["nodes_missing_value_tracks_true"].append(0)
        attrs["nodes_hitrates"].append(1.0)

        # Recursively dive into the child nodes
        if left_parse:
            _parse_node(
                tree_id,
                class_id,
                left_id,
                node_id_pool,
                node_pyid_pool,
                learning_rate,
                node["left_child"],
                attrs,
            )
        if right_parse:
            _parse_node(
                tree_id,
                class_id,
                right_id,
                node_id_pool,
                node_pyid_pool,
                learning_rate,
                node["right_child"],
                attrs,
            )
    elif hasattr(node, "left_child") or hasattr(node, "right_child"):
        raise ValueError("Need two branches")
    else:
        # Node attributes
        attrs["nodes_treeids"].append(tree_id)
        attrs["nodes_nodeids"].append(node_id)
        attrs["nodes_featureids"].append(0)
        attrs["nodes_modes"].append("LEAF")
        # Leaf node has no threshold.
        # A zero is appended but it will never be used.
        attrs["nodes_values"].append(0.0)
        # Leaf node has no child.
        # A zero is appended but it will never be used.
        attrs["nodes_truenodeids"].append(0)
        # Leaf node has no child.
        # A zero is appended but it will never be used.
        attrs["nodes_falsenodeids"].append(0)
        # Leaf node has no split function.
        # A zero is appended but it will never be used.
        attrs["nodes_missing_value_tracks_true"].append(0)
        attrs["nodes_hitrates"].append(1.0)

        # Leaf attributes
        attrs["class_treeids"].append(tree_id)
        attrs["class_nodeids"].append(node_id)
        attrs["class_ids"].append(class_id)
        attrs["class_weights"].append(float(node["leaf_value"]) * learning_rate)


def dump_booster_model(
    self, num_iteration=None, start_iteration=0, importance_type="split", verbose=0
):
    """
    Dumps Booster to JSON format.

    Parameters
    ----------
    self: booster
    num_iteration : int or None, optional (default=None)
        Index of the iteration that should be dumped.
        If None, if the best iteration exists, it is dumped; otherwise,
        all iterations are dumped.
        If <= 0, all iterations are dumped.
    start_iteration : int, optional (default=0)
        Start index of the iteration that should be dumped.
    importance_type : string, optional (default="split")
        What type of feature importance should be dumped.
        If "split", result contains numbers of times the feature is used in a model.
        If "gain", result contains total gains of splits which use the feature.
    verbose: dispays progress (usefull for big trees)

    Returns
    -------
    json_repr : dict
        JSON format of Booster.

    .. note::
        This function is inspired from
        the *lightgbm* (`dump_model
        <https://lightgbm.readthedocs.io/en/latest/pythonapi/
        lightgbm.Booster.html#lightgbm.Booster.dump_model>`_.
        It creates intermediate structure to speed up the conversion
        into ONNX of such model. The function overwrites the
        `json.load` to fastly extract nodes.
    """
    if getattr(self, "is_mock", False):
        return self.dump_model(), None
<<<<<<< HEAD
    from lightgbm.basic import (
        _LIB,
        FEATURE_IMPORTANCE_TYPE_MAPPER,
        _safe_call,
        json_default_with_numpy,
    )

=======
    from lightgbm.basic import _LIB, _safe_call
    try:
        # lightgbm >= 4.0
        from lightgbm.basic import (
            _FEATURE_IMPORTANCE_TYPE_MAPPER as FITM,
            _json_default_with_numpy as jdwn,
        )
    except ImportError:
        # lightgbm < 4.0
        from lightgbm.basic import (
            FEATURE_IMPORTANCE_TYPE_MAPPER as FITM,
            json_default_with_numpy as jdwn,
        )
>>>>>>> b4696fb1
    if num_iteration is None:
        num_iteration = self.best_iteration
    importance_type_int = FITM[importance_type]
    buffer_len = 1 << 20
    tmp_out_len = ctypes.c_int64(0)
    string_buffer = ctypes.create_string_buffer(buffer_len)
    ptr_string_buffer = ctypes.c_char_p(*[ctypes.addressof(string_buffer)])
    if verbose >= 2:
        print("[dump_booster_model] call CAPI: LGBM_BoosterDumpModel")
<<<<<<< HEAD
    _safe_call(
        _LIB.LGBM_BoosterDumpModel(
            self.handle,
=======
    try:
        handle = self._handle
    except AttributeError:
        handle = self.handle
    _safe_call(_LIB.LGBM_BoosterDumpModel(
        handle,
        ctypes.c_int(start_iteration),
        ctypes.c_int(num_iteration),
        ctypes.c_int(importance_type_int),
        ctypes.c_int64(buffer_len),
        ctypes.byref(tmp_out_len),
        ptr_string_buffer))
    actual_len = tmp_out_len.value
    # if buffer length is not long enough, reallocate a buffer
    if actual_len > buffer_len:
        string_buffer = ctypes.create_string_buffer(actual_len)
        ptr_string_buffer = ctypes.c_char_p(
            *[ctypes.addressof(string_buffer)])
        try:
            # lightgbm >= 4.0
            handle = self._handle
        except AttributeError:
            # lightgbm < 4.0
            handle = self.handle
        _safe_call(_LIB.LGBM_BoosterDumpModel(
            handle,
>>>>>>> b4696fb1
            ctypes.c_int(start_iteration),
            ctypes.c_int(num_iteration),
            ctypes.c_int(importance_type_int),
            ctypes.c_int64(buffer_len),
            ctypes.byref(tmp_out_len),
            ptr_string_buffer,
        )
    )
    actual_len = tmp_out_len.value
    # if buffer length is not long enough, reallocate a buffer
    if actual_len > buffer_len:
        string_buffer = ctypes.create_string_buffer(actual_len)
        ptr_string_buffer = ctypes.c_char_p(*[ctypes.addressof(string_buffer)])
        _safe_call(
            _LIB.LGBM_BoosterDumpModel(
                self.handle,
                ctypes.c_int(start_iteration),
                ctypes.c_int(num_iteration),
                ctypes.c_int(importance_type_int),
                ctypes.c_int64(actual_len),
                ctypes.byref(tmp_out_len),
                ptr_string_buffer,
            )
        )

    class Hook(json.JSONDecoder):
        """
        Keep track of the progress, stores a copy of all objects with
        a decision into a different container in order to walk through
        all nodes in a much faster way than going through the architecture.
        """

        def __init__(self, *args, info=None, n_trees=None, verbose=0, **kwargs):
            json.JSONDecoder.__init__(self, object_hook=self.hook, *args, **kwargs)
            self.nodes = []
            self.buffer = []
            self.info = info
            self.n_trees = n_trees
            self.verbose = verbose
            self.stored = 0
            if verbose >= 2 and n_trees is not None and has_tqdm():
                from tqdm import tqdm

                self.loop = tqdm(total=n_trees)
                self.loop.set_description("dump_booster")
            else:
                self.loop = None

        def hook(self, obj):
            """
            Hook called everytime a JSON object is created.
            Keep track of the progress, stores a copy of all objects with
            a decision into a different container.
            """
            # Every obj goes through this function from the leaves to the root.
            if "tree_info" in obj:
                self.info["decision_nodes"] = self.nodes
                if self.n_trees is not None and len(self.nodes) != self.n_trees:
                    raise RuntimeError(
                        "Unexpected number of trees %d (expecting %d)."
                        % (len(self.nodes), self.n_trees)
                    )
                self.nodes = []
                if self.loop is not None:
                    self.loop.close()
            if "tree_structure" in obj:
                self.nodes.append(self.buffer)
                if self.loop is not None:
                    self.loop.update(len(self.nodes))
                    if len(self.nodes) % 10 == 0:
                        self.loop.set_description(
                            "dump_booster: %d/%d trees, %d nodes"
                            % (len(self.nodes), self.n_trees, self.stored)
                        )
                self.buffer = []
            if "decision_type" in obj:
                self.buffer.append(obj)
                self.stored += 1
            return obj

    if verbose >= 2:
        print("[dump_booster_model] to_json")
    info = {}
<<<<<<< HEAD
    ret = json.loads(
        string_buffer.value.decode("utf-8"),
        cls=Hook,
        info=info,
        n_trees=self.num_trees(),
        verbose=verbose,
    )
    ret["pandas_categorical"] = json.loads(
        json.dumps(self.pandas_categorical, default=json_default_with_numpy)
    )
=======
    ret = json.loads(string_buffer.value.decode('utf-8'), cls=Hook,
                     info=info, n_trees=self.num_trees(), verbose=verbose)
    ret['pandas_categorical'] = json.loads(
        json.dumps(self.pandas_categorical,
                   default=jdwn))
>>>>>>> b4696fb1
    if verbose >= 2:
        print("[dump_booster_model] end.")
    return ret, info


def _split_tree_ensemble_atts(attrs, split):
    """
    Splits the attributes of a TreeEnsembleRegressor into
    multiple trees in order to do the summation in double instead of floats.
    """
    trees_id = list(sorted(set(attrs["nodes_treeids"])))
    results = []
    index = 0
    while index < len(trees_id):
        index2 = min(index + split, len(trees_id))
        subset = set(trees_id[index:index2])

        indices_node = []
        indices_target = []
        for j, v in enumerate(attrs["nodes_treeids"]):
            if v in subset:
                indices_node.append(j)
        for j, v in enumerate(attrs["target_treeids"]):
            if v in subset:
                indices_target.append(j)

        if len(indices_node) >= len(attrs["nodes_treeids"]) or len(
            indices_target
        ) >= len(attrs["target_treeids"]):
            raise RuntimeError(  # pragma: no cover
                "Initial attributes are not consistant."
                "\nindex=%r index2=%r subset=%r"
                "\nnodes_treeids=%r\ntarget_treeids=%r"
                "\nindices_node=%r\nindices_target=%r"
                % (
                    index,
                    index2,
                    subset,
                    attrs["nodes_treeids"],
                    attrs["target_treeids"],
                    indices_node,
                    indices_target,
                )
            )

        ats = {}
        for name, att in attrs.items():
            if name == "nodes_treeids":
                new_att = [att[i] for i in indices_node]
                new_att = [i - att[0] for i in new_att]
            elif name == "target_treeids":
                new_att = [att[i] for i in indices_target]
                new_att = [i - att[0] for i in new_att]
            elif name.startswith("nodes_"):
                new_att = [att[i] for i in indices_node]
                assert len(new_att) == len(indices_node)
            elif name.startswith("target_"):
                new_att = [att[i] for i in indices_target]
                assert len(new_att) == len(indices_target)
            elif name == "name":
                new_att = "%s%d" % (att, len(results))
            else:
                new_att = att
            ats[name] = new_att

        results.append(ats)
        index = index2

    return results


def convert_lightgbm(scope, operator, container):
    """
    Converters for *lightgbm*.
    """
    verbose = getattr(container, "verbose", 0)
    gbm_model = operator.raw_operator
    gbm_text, info = dump_booster_model(gbm_model.booster_, verbose=verbose)
    modify_tree_for_rule_in_set(gbm_text, use_float=True, verbose=verbose, info=info)

    attrs = get_default_tree_classifier_attribute_pairs()
    attrs["name"] = operator.full_name

    # Create different attributes for classifier and
    # regressor, respectively
    post_transform = None
    if gbm_text["objective"].startswith("binary"):
        n_classes = 1
        attrs["post_transform"] = "LOGISTIC"
    elif gbm_text["objective"].startswith("multiclass"):
        n_classes = gbm_text["num_class"]
        attrs["post_transform"] = "SOFTMAX"
    elif gbm_text["objective"].startswith(("regression", "quantile")):
        n_classes = 1  # Regressor has only one output variable
        attrs["post_transform"] = "NONE"
        attrs["n_targets"] = n_classes
    elif gbm_text["objective"].startswith(("poisson", "gamma")):
        n_classes = 1  # Regressor has only one output variable
        attrs["n_targets"] = n_classes
        # 'Exp' is not a supported post_transform value in the ONNX spec yet,
        # so we need to add an 'Exp' post transform node to the model
        attrs["post_transform"] = "NONE"
        post_transform = "Exp"
    else:
        raise RuntimeError(
            "LightGBM objective should be cleaned already not '{}'.".format(
                gbm_text["objective"]
            )
        )

    # Use the same algorithm to parse the tree
    for i, tree in enumerate(gbm_text["tree_info"]):
        tree_id = i
        class_id = tree_id % n_classes
        # tree['shrinkage'] --> LightGbm provides figures with it already.
        learning_rate = 1.0
        _parse_tree_structure(
            tree_id, class_id, learning_rate, tree["tree_structure"], attrs
        )

    # Sort nodes_* attributes. For one tree, its node indexes
    # should appear in an ascent order in nodes_nodeids. Nodes
    # from a tree with a smaller tree index should appear
    # before trees with larger indexes in nodes_nodeids.
    node_numbers_per_tree = Counter(attrs["nodes_treeids"])
    tree_number = len(node_numbers_per_tree.keys())
    accumulated_node_numbers = [0] * tree_number
    for i in range(1, tree_number):
        accumulated_node_numbers[i] = (
            accumulated_node_numbers[i - 1] + node_numbers_per_tree[i - 1]
        )
    global_node_indexes = []
    for i in range(len(attrs["nodes_nodeids"])):
        tree_id = attrs["nodes_treeids"][i]
        node_id = attrs["nodes_nodeids"][i]
        global_node_indexes.append(accumulated_node_numbers[tree_id] + node_id)
    for k, v in attrs.items():
        if k.startswith("nodes_"):
            merged_indexes = zip(copy.deepcopy(global_node_indexes), v)
            sorted_list = [
                pair[1] for pair in sorted(merged_indexes, key=lambda x: x[0])
            ]
            attrs[k] = sorted_list

    # Create ONNX object
    if gbm_text["objective"].startswith("binary") or gbm_text["objective"].startswith(
        "multiclass"
    ):
        # Prepare label information for both of TreeEnsembleClassifier
        class_type = onnx_proto.TensorProto.STRING
        if all(
            isinstance(i, (numbers.Real, bool, np.bool_)) for i in gbm_model.classes_
        ):
            class_type = onnx_proto.TensorProto.INT64
            class_labels = [int(i) for i in gbm_model.classes_]
            attrs["classlabels_int64s"] = class_labels
        elif all(isinstance(i, str) for i in gbm_model.classes_):
            class_labels = [str(i) for i in gbm_model.classes_]
            attrs["classlabels_strings"] = class_labels
        else:
            raise ValueError("Only string and integer class labels are allowed")

        # Create tree classifier
        probability_tensor_name = scope.get_unique_variable_name("probability_tensor")
        label_tensor_name = scope.get_unique_variable_name("label_tensor")

        # onnx does not support int and float values for a float tensor
        update = {}
        for k, v in attrs.items():
            if not isinstance(v, list):
                continue
            tps = set(map(type, v))
            if len(tps) == 2:
                if tps == {int, float}:
                    update[k] = [float(x) for x in v]
        attrs.update(update)

        container.add_node(
            "TreeEnsembleClassifier",
            operator.input_full_names,
            [label_tensor_name, probability_tensor_name],
            op_domain="ai.onnx.ml",
            **attrs
        )

        prob_tensor = probability_tensor_name

        if gbm_model.boosting_type == "rf":
            col_index_name = scope.get_unique_variable_name("col_index")
            first_col_name = scope.get_unique_variable_name("first_col")
            zeroth_col_name = scope.get_unique_variable_name("zeroth_col")
            denominator_name = scope.get_unique_variable_name("denominator")
            modified_first_col_name = scope.get_unique_variable_name(
                "modified_first_col"
            )
            unit_float_tensor_name = scope.get_unique_variable_name("unit_float_tensor")
            merged_prob_name = scope.get_unique_variable_name("merged_prob")
            predicted_label_name = scope.get_unique_variable_name("predicted_label")
            classes_name = scope.get_unique_variable_name("classes")
            final_label_name = scope.get_unique_variable_name("final_label")

            container.add_initializer(
                col_index_name, onnx_proto.TensorProto.INT64, [], [1]
            )
            container.add_initializer(
                unit_float_tensor_name, onnx_proto.TensorProto.FLOAT, [], [1.0]
            )
            container.add_initializer(
                denominator_name, onnx_proto.TensorProto.FLOAT, [], [100.0]
            )
            container.add_initializer(
                classes_name, class_type, [len(class_labels)], class_labels
            )

            container.add_node(
                "ArrayFeatureExtractor",
                [probability_tensor_name, col_index_name],
                first_col_name,
                name=scope.get_unique_operator_name("ArrayFeatureExtractor"),
                op_domain="ai.onnx.ml",
            )
            apply_div(
                scope,
                [first_col_name, denominator_name],
                modified_first_col_name,
                container,
                broadcast=1,
            )
            apply_sub(
                scope,
                [unit_float_tensor_name, modified_first_col_name],
                zeroth_col_name,
                container,
                broadcast=1,
            )
            container.add_node(
                "Concat",
                [zeroth_col_name, modified_first_col_name],
                merged_prob_name,
                name=scope.get_unique_operator_name("Concat"),
                axis=1,
            )
            container.add_node(
                "ArgMax",
                merged_prob_name,
                predicted_label_name,
                name=scope.get_unique_operator_name("ArgMax"),
                axis=1,
            )
            container.add_node(
                "ArrayFeatureExtractor",
                [classes_name, predicted_label_name],
                final_label_name,
                name=scope.get_unique_operator_name("ArrayFeatureExtractor"),
                op_domain="ai.onnx.ml",
            )
            apply_reshape(
                scope,
                final_label_name,
                operator.outputs[0].full_name,
                container,
                desired_shape=[
                    -1,
                ],
            )
            prob_tensor = merged_prob_name
        else:
            container.add_node(
                "Identity",
                label_tensor_name,
                operator.outputs[0].full_name,
                name=scope.get_unique_operator_name("Identity"),
            )

        # Convert probability tensor to probability map
        # (keys are labels while values are the associated probabilities)
        container.add_node("Identity", prob_tensor, operator.outputs[1].full_name)
    else:
        # Create tree regressor
        output_name = scope.get_unique_variable_name("output")

        keys_to_be_renamed = list(k for k in attrs if k.startswith("class_"))

        for k in keys_to_be_renamed:
            # Rename class_* attribute to target_*
            # because TreeEnsebmleClassifier
            # and TreeEnsembleClassifier have different ONNX attributes
            attrs["target" + k[5:]] = copy.deepcopy(attrs[k])
            del attrs[k]

        # onnx does not support int and float values for a float tensor
        update = {}
        for k, v in attrs.items():
            if not isinstance(v, list):
                continue
            tps = set(map(type, v))
            if len(tps) == 2:
                if tps == {int, float}:
                    update[k] = [float(x) for x in v]
        attrs.update(update)

        split = getattr(operator, "split", None)
        if split in (None, -1):
            container.add_node(
                "TreeEnsembleRegressor",
                operator.input_full_names,
                output_name,
                op_domain="ai.onnx.ml",
                **attrs
            )
        else:
            tree_attrs = _split_tree_ensemble_atts(attrs, split)
            tree_nodes = []
            for i, ats in enumerate(tree_attrs):
                tree_name = scope.get_unique_variable_name("tree%d" % i)
                container.add_node(
                    "TreeEnsembleRegressor",
                    operator.input_full_names,
                    tree_name,
                    op_domain="ai.onnx.ml",
                    **ats
                )
                cast_name = scope.get_unique_variable_name("dtree%d" % i)
                container.add_node(
                    "Cast",
                    tree_name,
                    cast_name,
                    to=TensorProto.DOUBLE,  # pylint: disable=E1101
                    name=scope.get_unique_operator_name("dtree%d" % i),
                )
                tree_nodes.append(cast_name)
            cast_name = scope.get_unique_variable_name("ftrees")
            container.add_node(
                "Sum",
                tree_nodes,
                cast_name,
                name=scope.get_unique_operator_name("sumtree%d" % len(tree_nodes)),
            )
            container.add_node(
                "Cast",
                cast_name,
                output_name,
                to=TensorProto.FLOAT,  # pylint: disable=E1101
                name=scope.get_unique_operator_name("dtree%d" % i),
            )
        if gbm_model.boosting_type == "rf":
            denominator_name = scope.get_unique_variable_name("denominator")

            container.add_initializer(
                denominator_name, onnx_proto.TensorProto.FLOAT, [], [100.0]
            )

            apply_div(
                scope,
                [output_name, denominator_name],
                operator.output_full_names,
                container,
                broadcast=1,
            )
        elif post_transform:
            container.add_node(
                post_transform,
                output_name,
                operator.output_full_names,
                name=scope.get_unique_operator_name(post_transform),
            )
        else:
            container.add_node(
                "Identity",
                output_name,
                operator.output_full_names,
                name=scope.get_unique_operator_name("Identity"),
            )


def modify_tree_for_rule_in_set(
    gbm, use_float=False, verbose=0, count=0, info=None  # pylint: disable=R1710
):
    """
    LightGBM produces sometimes a tree with a node set
    to use rule ``==`` to a set of values (= in set),
    the values are separated by ``||``.
    This function unfold theses nodes.

    :param gbm: a tree coming from lightgbm dump
    :param use_float: use float otherwise int first
        then float if it does not work
    :param verbose: verbosity, use *tqdm* to show progress
    :param count: number of nodes already changed (origin) before this call
    :param info: addition information to speed up this search
    :return: number of changed nodes (include *count*)
    """
    if "tree_info" in gbm:
        if info is not None:
            dec_nodes = info["decision_nodes"]
        else:
            dec_nodes = None
        if verbose >= 2 and has_tqdm():
            from tqdm import tqdm

            loop = tqdm(gbm["tree_info"])
            for i, tree in enumerate(loop):
                loop.set_description("rules tree %d c=%d" % (i, count))
                count = modify_tree_for_rule_in_set(
                    tree,
                    use_float=use_float,
                    count=count,
                    info=None if dec_nodes is None else dec_nodes[i],
                )
        else:
            for i, tree in enumerate(gbm["tree_info"]):
                count = modify_tree_for_rule_in_set(
                    tree,
                    use_float=use_float,
                    count=count,
                    info=None if dec_nodes is None else dec_nodes[i],
                )
        return count

    if "tree_structure" in gbm:
        return modify_tree_for_rule_in_set(
            gbm["tree_structure"], use_float=use_float, count=count, info=info
        )

    if "decision_type" not in gbm:
        return count

    def str2number(val):
        if use_float:
            return float(val)
        else:
            try:
                return int(val)
            except ValueError:  # pragma: no cover
                return float(val)

    if info is None:

        def recursive_call(this, c):
            if "left_child" in this:
                c = process_node(this["left_child"], count=c)
            if "right_child" in this:
                c = process_node(this["right_child"], count=c)
            return c

        def process_node(node, count):
            if "decision_type" not in node:
                return count
            if node["decision_type"] != "==":
                return recursive_call(node, count)
            th = node["threshold"]
            if not isinstance(th, str):
                return recursive_call(node, count)
            pos = th.find("||")
            if pos == -1:
                return recursive_call(node, count)
            th1 = str2number(th[:pos])

            def doit():
                rest = th[pos + 2 :]
                if "||" not in rest:
                    rest = str2number(rest)

                node["threshold"] = th1
                new_node = node.copy()
                node["right_child"] = new_node
                new_node["threshold"] = rest

            doit()
            return recursive_call(node, count + 1)

        return process_node(gbm, count)

    # when info is used

    def split_node(node, th, pos):
        th1 = str2number(th[:pos])

        rest = th[pos + 2 :]
        if "||" not in rest:
            rest = str2number(rest)
            app = False
        else:
            app = True

        node["threshold"] = th1
        new_node = node.copy()
        node["right_child"] = new_node
        new_node["threshold"] = rest
        return new_node, app

    stack = deque(info)
    while len(stack) > 0:
        node = stack.pop()

        if "decision_type" not in node:
            continue  # leave

        if node["decision_type"] != "==":
            continue

        th = node["threshold"]
        if not isinstance(th, str):
            continue

        pos = th.find("||")
        if pos == -1:
            continue

        new_node, app = split_node(node, th, pos)
        count += 1
        if app:
            stack.append(new_node)

    return count


def convert_lgbm_zipmap(scope, operator, container):
    zipmap_attrs = {"name": scope.get_unique_operator_name("ZipMap")}
    if hasattr(operator, "classlabels_int64s"):
        zipmap_attrs["classlabels_int64s"] = operator.classlabels_int64s
        to_type = onnx_proto.TensorProto.INT64
    elif hasattr(operator, "classlabels_strings"):
        zipmap_attrs["classlabels_strings"] = operator.classlabels_strings
        to_type = onnx_proto.TensorProto.STRING
    else:
        raise RuntimeError("Unknown class type.")
    if to_type == onnx_proto.TensorProto.STRING:
        apply_identity(
            scope,
            operator.inputs[0].full_name,
            operator.outputs[0].full_name,
            container,
        )
    else:
        apply_cast(
            scope,
            operator.inputs[0].full_name,
            operator.outputs[0].full_name,
            container,
            to=to_type,
        )

    if operator.zipmap:
        container.add_node(
            "ZipMap",
            operator.inputs[1].full_name,
            operator.outputs[1].full_name,
            op_domain="ai.onnx.ml",
            **zipmap_attrs
        )
    else:
        # onnxconverter-common when trying to remove identity nodes
        # if node identity is used.
        one = scope.get_unique_variable_name("one")

        container.add_initializer(one, onnx_proto.TensorProto.FLOAT, [], [1])
        container.add_node(
            "Mul", [operator.inputs[1].full_name, one], operator.outputs[1].full_name
        )


register_converter("LgbmClassifier", convert_lightgbm)
register_converter("LgbmRegressor", convert_lightgbm)
register_converter("LgbmZipMap", convert_lgbm_zipmap)<|MERGE_RESOLUTION|>--- conflicted
+++ resolved
@@ -314,16 +314,8 @@
     """
     if getattr(self, "is_mock", False):
         return self.dump_model(), None
-<<<<<<< HEAD
-    from lightgbm.basic import (
-        _LIB,
-        FEATURE_IMPORTANCE_TYPE_MAPPER,
-        _safe_call,
-        json_default_with_numpy,
-    )
-
-=======
     from lightgbm.basic import _LIB, _safe_call
+
     try:
         # lightgbm >= 4.0
         from lightgbm.basic import (
@@ -336,7 +328,6 @@
             FEATURE_IMPORTANCE_TYPE_MAPPER as FITM,
             json_default_with_numpy as jdwn,
         )
->>>>>>> b4696fb1
     if num_iteration is None:
         num_iteration = self.best_iteration
     importance_type_int = FITM[importance_type]
@@ -346,46 +337,43 @@
     ptr_string_buffer = ctypes.c_char_p(*[ctypes.addressof(string_buffer)])
     if verbose >= 2:
         print("[dump_booster_model] call CAPI: LGBM_BoosterDumpModel")
-<<<<<<< HEAD
-    _safe_call(
-        _LIB.LGBM_BoosterDumpModel(
-            self.handle,
-=======
     try:
         handle = self._handle
     except AttributeError:
         handle = self.handle
-    _safe_call(_LIB.LGBM_BoosterDumpModel(
-        handle,
-        ctypes.c_int(start_iteration),
-        ctypes.c_int(num_iteration),
-        ctypes.c_int(importance_type_int),
-        ctypes.c_int64(buffer_len),
-        ctypes.byref(tmp_out_len),
-        ptr_string_buffer))
+    _safe_call(
+        _LIB.LGBM_BoosterDumpModel(
+            handle,
+            ctypes.c_int(start_iteration),
+            ctypes.c_int(num_iteration),
+            ctypes.c_int(importance_type_int),
+            ctypes.c_int64(buffer_len),
+            ctypes.byref(tmp_out_len),
+            ptr_string_buffer,
+        )
+    )
     actual_len = tmp_out_len.value
     # if buffer length is not long enough, reallocate a buffer
     if actual_len > buffer_len:
         string_buffer = ctypes.create_string_buffer(actual_len)
-        ptr_string_buffer = ctypes.c_char_p(
-            *[ctypes.addressof(string_buffer)])
+        ptr_string_buffer = ctypes.c_char_p(*[ctypes.addressof(string_buffer)])
         try:
             # lightgbm >= 4.0
             handle = self._handle
         except AttributeError:
             # lightgbm < 4.0
             handle = self.handle
-        _safe_call(_LIB.LGBM_BoosterDumpModel(
-            handle,
->>>>>>> b4696fb1
-            ctypes.c_int(start_iteration),
-            ctypes.c_int(num_iteration),
-            ctypes.c_int(importance_type_int),
-            ctypes.c_int64(buffer_len),
-            ctypes.byref(tmp_out_len),
-            ptr_string_buffer,
-        )
-    )
+        _safe_call(
+            _LIB.LGBM_BoosterDumpModel(
+                handle,
+                ctypes.c_int(start_iteration),
+                ctypes.c_int(num_iteration),
+                ctypes.c_int(importance_type_int),
+                ctypes.c_int64(buffer_len),
+                ctypes.byref(tmp_out_len),
+                ptr_string_buffer,
+            )
+        )
     actual_len = tmp_out_len.value
     # if buffer length is not long enough, reallocate a buffer
     if actual_len > buffer_len:
@@ -461,7 +449,6 @@
     if verbose >= 2:
         print("[dump_booster_model] to_json")
     info = {}
-<<<<<<< HEAD
     ret = json.loads(
         string_buffer.value.decode("utf-8"),
         cls=Hook,
@@ -470,15 +457,8 @@
         verbose=verbose,
     )
     ret["pandas_categorical"] = json.loads(
-        json.dumps(self.pandas_categorical, default=json_default_with_numpy)
+        json.dumps(self.pandas_categorical, default=jdwn)
     )
-=======
-    ret = json.loads(string_buffer.value.decode('utf-8'), cls=Hook,
-                     info=info, n_trees=self.num_trees(), verbose=verbose)
-    ret['pandas_categorical'] = json.loads(
-        json.dumps(self.pandas_categorical,
-                   default=jdwn))
->>>>>>> b4696fb1
     if verbose >= 2:
         print("[dump_booster_model] end.")
     return ret, info
