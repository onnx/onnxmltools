# SPDX-License-Identifier: Apache-2.0

from uuid import uuid4
import onnx
import lightgbm
from onnxconverter_common.onnx_ex import get_maximum_opset_supported
from ..common._topology import convert_topology
from ..common.utils import hummingbird_installed
from ._parse import parse_lightgbm, WrappedBooster

# Invoke the registration of all our converters and shape calculators
from . import operator_converters, shape_calculators  # noqa


def convert(model, name=None, initial_types=None, doc_string='', target_opset=None,
            targeted_onnx=onnx.__version__, custom_conversion_functions=None,
            custom_shape_calculators=None, without_onnx_ml=False, zipmap=True):
    '''
    This function produces an equivalent ONNX model of the given lightgbm model.
    The supported lightgbm modules are listed below.

    * `LGBMClassifiers <https://lightgbm.readthedocs.io/en/latest/pythonapi/lightgbm.LGBMClassifier.html>`_
    * `LGBMRegressor <https://lightgbm.readthedocs.io/en/latest/pythonapi/lightgbm.LGBMRegressor.html>`_
    * `Booster <https://lightgbm.readthedocs.io/en/latest/pythonapi/lightgbm.Booster.html>`_

    :param model: A LightGBM model
    :param initial_types: a python list. Each element is a tuple of a variable name and a type defined in data_types.py
    :param name: The name of the graph (type: GraphProto) in the produced ONNX model (type: ModelProto)
    :param doc_string: A string attached onto the produced ONNX model
    :param target_opset: number, for example, 7 for ONNX 1.2, and 8 for ONNX 1.3.
    :param targeted_onnx: A string (for example, '1.1.2' and '1.2') used to specify the targeted ONNX version of the
        produced model. If ONNXMLTools cannot find a compatible ONNX python package, an error may be thrown.
    :param custom_conversion_functions: a dictionary for specifying the user customized conversion function
    :param custom_shape_calculators: a dictionary for specifying the user customized shape calculator
    :param without_onnx_ml: whether to generate a model composed by ONNX operators only, or to allow the converter
    :param zipmap: remove operator ZipMap from the ONNX graph
    to use ONNX-ML operators as well.
    :return: An ONNX model (type: ModelProto) which is equivalent to the input lightgbm model
    '''
    if initial_types is None:
        raise ValueError('Initial types are required. See usage of convert(...) in '
                         'onnxmltools.convert.lightgbm.convert for details')
    if without_onnx_ml and not hummingbird_installed():
        raise RuntimeError(
            'Hummingbird is not installed. Please install hummingbird to use this feature: pip install hummingbird-ml'
        )
    if isinstance(model, lightgbm.Booster):
        model = WrappedBooster(model)
    if name is None:
        name = str(uuid4().hex)

    target_opset = target_opset if target_opset else get_maximum_opset_supported()
    topology = parse_lightgbm(model, initial_types, target_opset, custom_conversion_functions,
                              custom_shape_calculators, zipmap=zipmap)
    topology.compile()
    onnx_ml_model = convert_topology(topology, name, doc_string, target_opset, targeted_onnx)

    if without_onnx_ml:
        from hummingbird.ml import convert, constants
        extra_config = {}
<<<<<<< HEAD
=======
        # extra_config[constants.ONNX_INITIAL_TYPES] = initial_types
>>>>>>> 26e2429c
        extra_config[constants.ONNX_OUTPUT_MODEL_NAME] = name
        extra_config[constants.ONNX_TARGET_OPSET] = target_opset
        onnx_model = convert(onnx_ml_model, "onnx", extra_config=extra_config).model
        return onnx_model

    return onnx_ml_model<|MERGE_RESOLUTION|>--- conflicted
+++ resolved
@@ -58,10 +58,6 @@
     if without_onnx_ml:
         from hummingbird.ml import convert, constants
         extra_config = {}
-<<<<<<< HEAD
-=======
-        # extra_config[constants.ONNX_INITIAL_TYPES] = initial_types
->>>>>>> 26e2429c
         extra_config[constants.ONNX_OUTPUT_MODEL_NAME] = name
         extra_config[constants.ONNX_TARGET_OPSET] = target_opset
         onnx_model = convert(onnx_ml_model, "onnx", extra_config=extra_config).model
