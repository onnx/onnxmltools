# -------------------------------------------------------------------------
# Copyright (c) Microsoft Corporation. All rights reserved.
# Licensed under the MIT License. See License.txt in the project root for
# license information.
# --------------------------------------------------------------------------

from ..proto import onnx
from .common import utils
import warnings

def convert_coreml(model, name=None, initial_types=None, doc_string='', target_opset=None,
                   targeted_onnx=onnx.__version__ , custom_conversion_functions=None, custom_shape_calculators=None):
    if not utils.coreml_installed():
        raise RuntimeError('coremltools is not installed. Please install coremltools to use this feature.')

    from .coreml.convert import convert
    return convert(model, name, initial_types, doc_string, target_opset, targeted_onnx,
                   custom_conversion_functions, custom_shape_calculators)


def convert_keras(model, name=None, initial_types=None, doc_string='',
                  target_opset=None, targeted_onnx=onnx.__version__,
                  channel_first_inputs=None, custom_conversion_functions=None, custom_shape_calculators=None,
                  default_batch_size=1):
    if not utils.ketone_installed():
        raise RuntimeError('ketone is not installed. Please install it to use this feature.')

    if custom_conversion_functions:
        warnings.warn('custom_conversion_functions is not supported any more. Please set it to None.')

    from ketone import convert_keras as convert
    return convert(model, name, doc_string, target_opset, channel_first_inputs)


def convert_libsvm(model, name=None, initial_types=None, doc_string='', target_opset=None,
                     targeted_onnx=onnx.__version__, custom_conversion_functions=None, custom_shape_calculators=None):
    if not utils.libsvm_installed():
        raise RuntimeError('libsvm is not installed. Please install libsvm to use this feature.')

    from .libsvm.convert import convert
    return convert(model, name, initial_types, doc_string, target_opset, targeted_onnx,
                   custom_conversion_functions, custom_shape_calculators)


def convert_lightgbm(model, name=None, initial_types=None, doc_string='', target_opset=None,
                     targeted_onnx=onnx.__version__, custom_conversion_functions=None, custom_shape_calculators=None):
    if not utils.lightgbm_installed():
        raise RuntimeError('lightgbm is not installed. Please install lightgbm to use this feature.')

    from .lightgbm.convert import convert
    return convert(model, name, initial_types, doc_string, target_opset, targeted_onnx,
                   custom_conversion_functions, custom_shape_calculators)


def convert_sklearn(model, name=None, initial_types=None, doc_string='', target_opset=None,
                    targeted_onnx=onnx.__version__, custom_conversion_functions=None, custom_shape_calculators=None):
    if not utils.sklearn_installed():
        raise RuntimeError('scikit-learn is not installed. Please install scikit-learn to use this feature.')

<<<<<<< HEAD
    from .sklearn.convert import convert
    return convert(model, name, initial_types, doc_string, target_opset, targeted_onnx,
                   custom_conversion_functions, custom_shape_calculators)


def convert_xgboost(*args, **kwargs):
    if not utils.xgboost_installed():
        raise RuntimeError('xgboost is not installed. Please install xgboost to use this feature.')

    from .xgboost.convert import convert
    return convert(*args, **kwargs)

=======
    if not utils.skl2onnx_installed():
        raise RuntimeError('skl2onnx is not installed. Please install skl2onnx to use this feature.')

    from skl2onnx.convert import convert_sklearn as convert_skl2onnx
    return convert_skl2onnx(model, name, initial_types, doc_string, target_opset,
                   custom_conversion_functions, custom_shape_calculators)
>>>>>>> c7d199e3
<|MERGE_RESOLUTION|>--- conflicted
+++ resolved
@@ -57,9 +57,11 @@
     if not utils.sklearn_installed():
         raise RuntimeError('scikit-learn is not installed. Please install scikit-learn to use this feature.')
 
-<<<<<<< HEAD
-    from .sklearn.convert import convert
-    return convert(model, name, initial_types, doc_string, target_opset, targeted_onnx,
+    if not utils.skl2onnx_installed():
+        raise RuntimeError('skl2onnx is not installed. Please install skl2onnx to use this feature.')
+
+    from skl2onnx.convert import convert_sklearn as convert_skl2onnx
+    return convert_skl2onnx(model, name, initial_types, doc_string, target_opset,
                    custom_conversion_functions, custom_shape_calculators)
 
 
@@ -70,11 +72,3 @@
     from .xgboost.convert import convert
     return convert(*args, **kwargs)
 
-=======
-    if not utils.skl2onnx_installed():
-        raise RuntimeError('skl2onnx is not installed. Please install skl2onnx to use this feature.')
-
-    from skl2onnx.convert import convert_sklearn as convert_skl2onnx
-    return convert_skl2onnx(model, name, initial_types, doc_string, target_opset,
-                   custom_conversion_functions, custom_shape_calculators)
->>>>>>> c7d199e3
