--- conflicted
+++ resolved
@@ -72,13 +72,9 @@
     if model is None or not isinstance(model, onnx_proto.ModelProto):
         raise ValueError("Model is not a valid ONNX model.")
     with open(file_path, "w") as f:
-<<<<<<< HEAD
         from google.protobuf.json_format import MessageToJson
         f.write(MessageToJson(model))
-=======
-        f.write(json.dumps(str(model)))
 
->>>>>>> 13fe1ee3
 
 def set_model_domain(model, domain):
     """
