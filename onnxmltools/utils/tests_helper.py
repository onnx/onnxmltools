#-------------------------------------------------------------------------
# Copyright (c) Microsoft Corporation. All rights reserved.
# Licensed under the MIT License. See License.txt in the project root for
# license information.
#--------------------------------------------------------------------------
import numpy
import pickle
import os
import warnings
from ..convert.common.data_types import FloatTensorType
from .utils_backend import compare_backend, extract_options, evaluate_condition, is_backend_enabled


def dump_data_and_model(data, model, onnx=None, basename="model", folder=None,
                        inputs=None, backend="onnxruntime", context=None,
                        allow_failure=None, verbose=False):
    """
    Saves data with pickle, saves the model with pickle and *onnx*,
    runs and saves the predictions for the given model.
    This function is used to test a backend (runtime) for *onnx*.

    :param data: any kind of data
    :param model: any model
    :param onnx: *onnx* model or *None* to use *onnxmltools* to convert it
        only if the model accepts one float vector
    :param basemodel: three files are writen ``<basename>.data.pkl``,
        ``<basename>.model.pkl``, ``<basename>.model.onnx``
    :param folder: files are written in this folder,
        it is created if it does not exist, if *folder* is None,
        it looks first in environment variable ``ONNXTESTDUMP``,
        otherwise, it is placed into ``'tests'``.
    :param inputs: standard type or specific one if specified, only used is
        parameter *onnx* is None
    :param backend: backend used to compare expected output and runtime output.
        Two options are currently supported: None for no test,
        `'onnxruntime'` to use module *onnxruntime*.
    :param context: used if the model contains a custom operator such
        as a custom Keras function...
    :param allow_failure: None to raise an exception if comparison fails
        for the backends, otherwise a string which is then evaluated to check
        whether or not the test can fail, example:
        ``"StrictVersion(onnx.__version__) < StrictVersion('1.3.0')"``
<<<<<<< HEAD
    :param verbose: prints more information when it fails
=======
    :param verbose: additional information
>>>>>>> 92f54069
    :return: the created files

    Some convention for the name,
    *Bin* for a binary classifier, *Mcl* for a multiclass
    classifier, *Reg* for a regressor, *MRg* for a multi-regressor.
    The name can contain some flags. Expected outputs refer to the
    outputs computed with the original library, computed outputs
    refer to the outputs computed with a ONNX runtime.
    
    * ``-CannotLoad``: the model can be converted but the runtime cannot load it
    * ``-Dec3``: compares expected and computed outputs up to 3 decimals (5 by default)
    * ``-Dec4``: compares expected and computed outputs up to 4 decimals (5 by default)    
    * ``-NoProb``: The original models computed probabilites for two classes *size=(N, 2)*
      but the runtime produces a vector of size *N*, the test will compare the second column
      to the column
    * ``-OneOff``: the ONNX runtime cannot computed the prediction for several inputs,
      it must be called for each of them
      and computed output.
    * ``-Out0``: only compares the first output on both sides
    * ``-Reshape``: merges all outputs into one single vector and resizes it before comparing
    * ``-SkipDim1``: before comparing expected and computed output,
      arrays with a shape like *(2, 1, 2)* becomes *(2, 2)*
    
    If the *backend* is not None, the function either raises an exception
    if the comparison between the expected outputs and the backend outputs
    fails or it saves the backend output and adds it to the results.
    """
    runtime_test = dict(model=model, data=data)
    
    if folder is None:
        folder = os.environ.get('ONNXTESTDUMP', 'tests')
    if not os.path.exists(folder):
        os.makedirs(folder)
    
    if hasattr(model, "predict"):
        if hasattr(model, "predict_proba"):
            # Classifier
            prediction = [model.predict(data), model.predict_proba(data)]
        elif hasattr(model, "decision_function"):
            # Classifier without probabilities
            prediction = [model.predict(data), model.decision_function(data)]
        elif hasattr(model, "layers"):
            # Keras
            if len(model.input_names) != 1:
                raise NotImplemented("Only neural network with one input are supported")
            prediction = [model.predict(data)]
        else:
            # Regressor
            prediction = [model.predict(data)]
    elif hasattr(model, "transform"):
        prediction = model.transform(data)
    else:
        raise TypeError("Model has not predict or transform method: {0}".format(type(model)))
        
    runtime_test['expected'] = prediction
    
    names = []
    dest = os.path.join(folder, basename + ".expected.pkl")
    names.append(dest)
    with open(dest, "wb") as f:
        pickle.dump(prediction, f)
    
    dest = os.path.join(folder, basename + ".data.pkl")
    names.append(dest)
    with open(dest, "wb") as f:
        pickle.dump(data, f)
    
    if hasattr(model, 'save'):
        dest = os.path.join(folder, basename + ".model.keras")
        names.append(dest)
        model.save(dest)
    else:
        dest = os.path.join(folder, basename + ".model.pkl")
        names.append(dest)
        with open(dest, "wb") as f:
            pickle.dump(model, f)
        
    if onnx is None:
        array = numpy.array(data)
        if inputs is None:
            inputs = [('input', FloatTensorType(list(array.shape)))]
        onnx, _ = convert_model(model, basename, inputs)
    
    dest = os.path.join(folder, basename + ".model.onnx")
    names.append(dest)
    with open(dest, "wb") as f:
        f.write(onnx.SerializeToString())
    
    runtime_test["onnx"] = dest
    
    # backend
    if backend is not None:
        if not isinstance(backend, list):
            backend = [backend]
        for b in backend:
            if not is_backend_enabled(b):
                continue
            if isinstance(allow_failure, str):
                allow = evaluate_condition(b, allow_failure)
            else:
                allow = allow_failure
            if allow is None:
                output = compare_backend(b, runtime_test, options=extract_options(basename),
                                         context=context, verbose=verbose)
            else:
                try:
                    output = compare_backend(b, runtime_test, options=extract_options(basename),
                                             context=context, verbose=verbose)
                except AssertionError as e:
                    if isinstance(allow, bool) and allow:
                        warnings.warn("Issue with '{0}' due to {1}".format(basename, e))
                        continue
                    else:
                        raise e
            if output is not None:
                dest = os.path.join(folder, basename + ".backend.{0}.pkl".format(b))
                names.append(dest)
                with open(dest, "wb") as f:
                    pickle.dump(output, f)
        
    return names


def convert_model(model, name, input_types):
    """
    Runs the appropriate conversion method.
    
    :param model: model, *scikit-learn*, *keras*, or *coremltools* object
    :return: *onnx* model
    """
    from sklearn.base import BaseEstimator
    if model.__class__.__name__.startswith("LGBM"):
        from onnxmltools.convert import convert_lightgbm
        model, prefix = convert_lightgbm(model, name, input_types), "LightGbm"
    elif model.__class__.__name__.startswith("XGB"):
        from onnxmltools.convert import convert_xgboost
        model, prefix = convert_xgboost(model, name, input_types), "XGB"
    elif isinstance(model, BaseEstimator):
        from onnxmltools.convert import convert_sklearn
        model, prefix = convert_sklearn(model, name, input_types), "Sklearn"
    else:
        from keras.models import Model
        if isinstance(model, Model):
            from onnxmltools.convert import convert_keras
            model, prefix = convert_keras(model, name, input_types), "Keras"
        else:
            from onnxmltools.convert import convert_coreml
            model, prefix = convert_coreml(model, name, input_types), "Cml"
    if model is None:
        raise RuntimeError("Unable to convert model of type '{0}'.".format(type(model)))
    return model, prefix
    
    
def dump_one_class_classification(model, suffix="", folder=None, allow_failure=None):
    """
    Trains and dumps a model for a One Class outlier problem.
    The function trains a model and calls
    :func:`dump_data_and_model`.
    
    :param model: any model following *scikit-learn* API
    :param suffix: added to filenames
    :param folder: where to save the file
    :param allow_failure: None to raise an exception if comparison fails
        for the backends, otherwise a string which is then evaluated to check
        whether or not the test can fail, example:
        ``"StrictVersion(onnx.__version__) < StrictVersion('1.3.0')"``
    :return: output of :func:`dump_data_and_model`
    
    Every created filename will follow the pattern:
    ``<folder>/<prefix><task><classifier-name><suffix>.<data|expected|model|onnx>.<pkl|onnx>``.
    """
    X = [[0., 1.], [1., 1.], [2., 0.]]
    X = numpy.array(X, dtype=numpy.float32)
    y = [1, 1, 1]
    model.fit(X, y)
    model_onnx, prefix = convert_model(model, 'one_class', [('input', FloatTensorType([1, 2]))])
    return dump_data_and_model(X, model, model_onnx, folder=folder, allow_failure=allow_failure,
                               basename=prefix + "One" + model.__class__.__name__ + suffix)


def dump_binary_classification(model, suffix="", folder=None, allow_failure=None, verbose=False):
    """
    Trains and dumps a model for a binary classification problem.
    
    :param model: any model following *scikit-learn* API
    :param suffix: added to filenames
    :param folder: where to save the file
    :param allow_failure: None to raise an exception if comparison fails
        for the backends, otherwise a string which is then evaluated to check
        whether or not the test can fail, example:
        ``"StrictVersion(onnx.__version__) < StrictVersion('1.3.0')"``
    :param verbose: prints more information when it fails
    :return: output of :func:`dump_data_and_model`
    
    Every created filename will follow the pattern:
    ``<folder>/<prefix><task><classifier-name><suffix>.<data|expected|model|onnx>.<pkl|onnx>``.
    """
    X = [[0, 1], [1, 1], [2, 0]]
    X = numpy.array(X, dtype=numpy.float32)
    y = ['A', 'B', 'A']
    model.fit(X, y)
    model_onnx, prefix = convert_model(model, 'tree-based binary classifier', [('input', FloatTensorType([1, 2]))])
    dump_data_and_model(X, model, model_onnx, folder=folder, allow_failure=allow_failure,
                        basename=prefix + "Bin" + model.__class__.__name__ + suffix,
                        verbose=verbose)

def dump_multiple_classification(model, suffix="", folder=None, allow_failure=None):
    """
    Trains and dumps a model for a binary classification problem.
    
    :param model: any model following *scikit-learn* API
    :param suffix: added to filenames
    :param folder: where to save the file
    :param allow_failure: None to raise an exception if comparison fails
        for the backends, otherwise a string which is then evaluated to check
        whether or not the test can fail, example:
        ``"StrictVersion(onnx.__version__) < StrictVersion('1.3.0')"``
    :return: output of :func:`dump_data_and_model`
    
    Every created filename will follow the pattern:
    ``<folder>/<prefix><task><classifier-name><suffix>.<data|expected|model|onnx>.<pkl|onnx>``.
    """
    X = [[0, 1], [1, 1], [2, 0], [0.5, 0.5], [1.1, 1.1], [2.1, 0.1]]
    X = numpy.array(X, dtype=numpy.float32)
    y = [0, 1, 2, 1, 1, 2]
    model.fit(X, y)
    model_onnx, prefix = convert_model(model, 'tree-based multi-output regressor', [('input', FloatTensorType([1, 2]))])
    dump_data_and_model(X, model, model_onnx, folder=folder, allow_failure=allow_failure,
                        basename=prefix + "Mcl" + model.__class__.__name__ + suffix)


def dump_multiple_regression(model, suffix="", folder=None, allow_failure=None):
    """
    Trains and dumps a model for a multi regression problem.
    
    :param model: any model following *scikit-learn* API
    :param suffix: added to filenames
    :param folder: where to save the file
    :param allow_failure: None to raise an exception if comparison fails
        for the backends, otherwise a string which is then evaluated to check
        whether or not the test can fail, example:
        ``"StrictVersion(onnx.__version__) < StrictVersion('1.3.0')"``
    :return: output of :func:`dump_data_and_model`
    
    Every created filename will follow the pattern:
    ``<folder>/<prefix><task><classifier-name><suffix>.<data|expected|model|onnx>.<pkl|onnx>``.
    """
    X = [[0, 1], [1, 1], [2, 0]]
    X = numpy.array(X, dtype=numpy.float32)
    y = numpy.array([[100, 50], [100, 49], [100, 99]], dtype=numpy.float32)
    model.fit(X, y)
    model_onnx, prefix = convert_model(model, 'tree-based multi-output regressor', [('input', FloatTensorType([1, 2]))])
    dump_data_and_model(X, model, model_onnx, folder=folder, allow_failure=allow_failure,
                        basename=prefix + "MRg" + model.__class__.__name__ + suffix)


def dump_single_regression(model, suffix="", folder=None, allow_failure=None):
    """
    Trains and dumps a model for a regression problem.
    
    :param model: any model following *scikit-learn* API
    :param prefix: library name
    :param suffix: added to filenames
    :param folder: where to save the file
    :param allow_failure: None to raise an exception if comparison fails
        for the backends, otherwise a string which is then evaluated to check
        whether or not the test can fail, example:
        ``"StrictVersion(onnx.__version__) < StrictVersion('1.3.0')"``
    :return: output of :func:`dump_data_and_model`
    
    Every created filename will follow the pattern:
    ``<folder>/<prefix><task><classifier-name><suffix>.<data|expected|model|onnx>.<pkl|onnx>``.
    """
    X = [[0, 1], [1, 1], [2, 0]]
    X = numpy.array(X, dtype=numpy.float32)
    y = numpy.array([100, -10, 50], dtype=numpy.float32)
    model.fit(X, y)
    model_onnx, prefix = convert_model(model, 'tree-based regressor', [('input', FloatTensorType([1, 2]))])
    dump_data_and_model(X, model, model_onnx, folder=folder, allow_failure=allow_failure,
                        basename=prefix + "Reg" + model.__class__.__name__ + suffix)


def make_report_backend(folder):
    """
    Looks into a folder for dumped files after
    the unit tests.
    """
    res = {}
    files = os.listdir(folder)
    for name in files:
        if name.endswith(".expected.pkl"):
            model = name.split(".")[0]
            if model not in res:
                res[model] = {}
            res[model]["_tested"] = True
        elif '.backend.' in name:
            bk = name.split(".backend.")[-1].split(".")[0]
            model = name.split(".")[0]
            if model not in res:
                res[model] = {}
            res[model][bk] = True
    
    def dict_update(d, u):
        d.update(u)
        return d
    
    aslist = [dict_update(dict(_model=k), v) for k, v in res.items()]
    return aslist<|MERGE_RESOLUTION|>--- conflicted
+++ resolved
@@ -40,11 +40,7 @@
         for the backends, otherwise a string which is then evaluated to check
         whether or not the test can fail, example:
         ``"StrictVersion(onnx.__version__) < StrictVersion('1.3.0')"``
-<<<<<<< HEAD
     :param verbose: prints more information when it fails
-=======
-    :param verbose: additional information
->>>>>>> 92f54069
     :return: the created files
 
     Some convention for the name,
