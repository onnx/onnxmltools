#-------------------------------------------------------------------------
# Copyright (c) Microsoft Corporation. All rights reserved.
# Licensed under the MIT License. See License.txt in the project root for
# license information.
#--------------------------------------------------------------------------
import pickle
import os
import warnings
import traceback
import time
import sys
import numpy
import pandas
from ..convert.common.data_types import FloatTensorType
from .utils_backend import compare_backend, extract_options, evaluate_condition, is_backend_enabled


def dump_data_and_model(data, model, onnx=None, basename="model", folder=None,
                        inputs=None, backend="onnxruntime", context=None,
<<<<<<< HEAD
                        allow_failure=None, dump_issue=None, benchmark=None):
=======
                        allow_failure=None, verbose=False):
>>>>>>> 92f54069
    """
    Saves data with pickle, saves the model with pickle and *onnx*,
    runs and saves the predictions for the given model.
    This function is used to test a backend (runtime) for *onnx*.

    :param data: any kind of data
    :param model: any model
    :param onnx: *onnx* model or *None* to use *onnxmltools* to convert it
        only if the model accepts one float vector
    :param basemodel: three files are writen ``<basename>.data.pkl``,
        ``<basename>.model.pkl``, ``<basename>.model.onnx``
    :param folder: files are written in this folder,
        it is created if it does not exist, if *folder* is None,
        it looks first in environment variable ``ONNXTESTDUMP``,
        otherwise, it is placed into ``'tests'``.
    :param inputs: standard type or specific one if specified, only used is
        parameter *onnx* is None
    :param backend: backend used to compare expected output and runtime output.
        Two options are currently supported: None for no test,
        `'onnxruntime'` to use module *onnxruntime*.
    :param context: used if the model contains a custom operator such
        as a custom Keras function...
    :param allow_failure: None to raise an exception if comparison fails
        for the backends, otherwise a string which is then evaluated to check
        whether or not the test can fail, example:
        ``"StrictVersion(onnx.__version__) < StrictVersion('1.3.0')"``
<<<<<<< HEAD
    :param dump_issue: if True, dumps any error message in a file  ``<basename>.err``,
        if it is None, it checks the environment variable ``ONNXTESTDUMPERROR``
    :param benchmark: if True, runs a benchmark and stores the results into a file
        ``<basename>.bench``, if None, it checks the environment variable ``ONNXTESTBENCHMARK``
=======
    :param verbose: additional information
>>>>>>> 92f54069
    :return: the created files

    Some convention for the name,
    *Bin* for a binary classifier, *Mcl* for a multiclass
    classifier, *Reg* for a regressor, *MRg* for a multi-regressor.
    The name can contain some flags. Expected outputs refer to the
    outputs computed with the original library, computed outputs
    refer to the outputs computed with a ONNX runtime.
    
    * ``-CannotLoad``: the model can be converted but the runtime cannot load it
    * ``-Dec3``: compares expected and computed outputs up to 3 decimals (5 by default)
    * ``-Dec4``: compares expected and computed outputs up to 4 decimals (5 by default)    
    * ``-NoProb``: The original models computed probabilites for two classes *size=(N, 2)*
      but the runtime produces a vector of size *N*, the test will compare the second column
      to the column
    * ``-OneOff``: the ONNX runtime cannot computed the prediction for several inputs,
      it must be called for each of them
      and computed output.
    * ``-Out0``: only compares the first output on both sides
    * ``-Reshape``: merges all outputs into one single vector and resizes it before comparing
    * ``-SkipDim1``: before comparing expected and computed output,
      arrays with a shape like *(2, 1, 2)* becomes *(2, 2)*
    
    If the *backend* is not None, the function either raises an exception
    if the comparison between the expected outputs and the backend outputs
    fails or it saves the backend output and adds it to the results.
    """
    runtime_test = dict(model=model, data=data)
    
    if folder is None:
        folder = os.environ.get('ONNXTESTDUMP', 'tests')
    if dump_issue is None:
        dump_issue = os.environ.get('ONNXTESTDUMPERROR', '0') in ('1', 1, 'True', 'true', True)
    if benchmark is None:
        benchmark = os.environ.get('ONNXTESTBENCHMARK', '0') in ('1', 1, 'True', 'true', True)
    if not os.path.exists(folder):
        os.makedirs(folder)
    
    lambda_original = None
    lambda_onnxrt = None
    if isinstance(data, (numpy.ndarray, pandas.DataFrame)):
        dataone = data[:1].copy()
    else:
        dataone = data
    
    if hasattr(model, "predict"):
        if hasattr(model, "predict_proba"):
            # Classifier
            prediction = [model.predict(data), model.predict_proba(data)]
            lambda_original = lambda: model.predict_proba(dataone)
        elif hasattr(model, "decision_function"):
            # Classifier without probabilities
            prediction = [model.predict(data), model.decision_function(data)]
            lambda_original = lambda: model.decision_function(dataone)
        elif hasattr(model, "layers"):
            # Keras
            if len(model.input_names) != 1:
                raise NotImplemented("Only neural network with one input are supported")
            prediction = [model.predict(data)]
            lambda_original = lambda: model.predict(dataone)
        else:
            # Regressor
            prediction = [model.predict(data)]
            lambda_original = lambda: model.predict(dataone)
    elif hasattr(model, "transform"):
        prediction = model.transform(data)
        lambda_original = lambda: model.transform(dataone)
    else:
        raise TypeError("Model has not predict or transform method: {0}".format(type(model)))
        
    runtime_test['expected'] = prediction
    
    names = []
    dest = os.path.join(folder, basename + ".expected.pkl")
    names.append(dest)
    with open(dest, "wb") as f:
        pickle.dump(prediction, f)
    
    dest = os.path.join(folder, basename + ".data.pkl")
    names.append(dest)
    with open(dest, "wb") as f:
        pickle.dump(data, f)
    
    if hasattr(model, 'save'):
        dest = os.path.join(folder, basename + ".model.keras")
        names.append(dest)
        model.save(dest)
    else:
        dest = os.path.join(folder, basename + ".model.pkl")
        names.append(dest)
        with open(dest, "wb") as f:
            pickle.dump(model, f)
    
    if dump_issue:
        error_dump = os.path.join(folder, basename + ".err")
        
    if onnx is None:
        array = numpy.array(data)
        if inputs is None:
            inputs = [('input', FloatTensorType(list(array.shape)))]
        onnx, _ = convert_model(model, basename, inputs)
    
    dest = os.path.join(folder, basename + ".model.onnx")
    names.append(dest)
    with open(dest, "wb") as f:
        f.write(onnx.SerializeToString())
    
    runtime_test["onnx"] = dest
    
    # backend
    if backend is not None:
        if not isinstance(backend, list):
            backend = [backend]
        for b in backend:
            if not is_backend_enabled(b):
                continue
            if isinstance(allow_failure, str):
                allow = evaluate_condition(b, allow_failure)
            else:
                allow = allow_failure
            if allow is None:
<<<<<<< HEAD
                output, lambda_onnx = compare_backend(b, runtime_test, options=extract_options(basename),
                                                      context=context)
            else:
                try:
                    output, lambda_onnx = compare_backend(b, runtime_test, options=extract_options(basename),
                                                          context=context)
=======
                output = compare_backend(b, runtime_test, options=extract_options(basename),
                                         context=context, verbose=verbose)
            else:
                try:
                    output = compare_backend(b, runtime_test, options=extract_options(basename),
                                             context=context, verbose=verbose)
>>>>>>> 92f54069
                except AssertionError as e:
                    if dump_issue:
                        with open(error_dump, "w", encoding="utf-8") as f:
                            f.write(str(e) + "\n--------------\n")
                            traceback.print_exc(file=f)
                    if isinstance(allow, bool) and allow:
                        warnings.warn("Issue with '{0}' due to {1}".format(basename, e))
                        continue
                    else:
                        raise e
            if output is not None:
                dest = os.path.join(folder, basename + ".backend.{0}.pkl".format(b))
                names.append(dest)
                with open(dest, "wb") as f:
                    pickle.dump(output, f)
                if benchmark and lambda_onnx is not None and lambda_original is not None:
                    # run a benchmark
                    obs = compute_benchmark({'onnxrt': lambda_onnx, 'original': lambda_original})
                    df = pandas.DataFrame(obs)
                    df["input_size"] = sys.getsizeof(dataone)
                    dest = os.path.join(folder, basename + ".bench")
                    df.to_csv(dest, index=False)
        
    return names


def convert_model(model, name, input_types):
    """
    Runs the appropriate conversion method.
    
    :param model: model, *scikit-learn*, *keras*, or *coremltools* object
    :return: *onnx* model
    """
    from sklearn.base import BaseEstimator
    if model.__class__.__name__.startswith("LGBM"):
        from onnxmltools.convert import convert_lightgbm
        model, prefix = convert_lightgbm(model, name, input_types), "LightGbm"
    elif isinstance(model, BaseEstimator):
        from onnxmltools.convert import convert_sklearn
        model, prefix = convert_sklearn(model, name, input_types), "Sklearn"
    else:
        from keras.models import Model
        if isinstance(model, Model):
            from onnxmltools.convert import convert_keras
            model, prefix = convert_keras(model, name, input_types), "Keras"
        else:
            from onnxmltools.convert import convert_coreml
            model, prefix = convert_coreml(model, name, input_types), "Cml"
    if model is None:
        raise RuntimeError("Unable to convert model of type '{0}'.".format(type(model)))
    return model, prefix
    
    
def dump_one_class_classification(model, suffix="", folder=None, allow_failure=None):
    """
    Trains and dumps a model for a One Class outlier problem.
    The function trains a model and calls
    :func:`dump_data_and_model`.
    
    :param model: any model following *scikit-learn* API
    :param suffix: added to filenames
    :param folder: where to save the file
    :param allow_failure: None to raise an exception if comparison fails
        for the backends, otherwise a string which is then evaluated to check
        whether or not the test can fail, example:
        ``"StrictVersion(onnx.__version__) < StrictVersion('1.3.0')"``
    :return: output of :func:`dump_data_and_model`
    
    Every created filename will follow the pattern:
    ``<folder>/<prefix><task><classifier-name><suffix>.<data|expected|model|onnx>.<pkl|onnx>``.
    """
    X = [[0., 1.], [1., 1.], [2., 0.]]
    X = numpy.array(X, dtype=numpy.float32)
    y = [1, 1, 1]
    model.fit(X, y)
    model_onnx, prefix = convert_model(model, 'one_class', [('input', FloatTensorType([1, 2]))])
    return dump_data_and_model(X, model, model_onnx, folder=folder, allow_failure=allow_failure,
                               basename=prefix + "One" + model.__class__.__name__ + suffix)


def dump_binary_classification(model, suffix="", folder=None, allow_failure=None):
    """
    Trains and dumps a model for a binary classification problem.
    
    :param model: any model following *scikit-learn* API
    :param suffix: added to filenames
    :param folder: where to save the file
    :param allow_failure: None to raise an exception if comparison fails
        for the backends, otherwise a string which is then evaluated to check
        whether or not the test can fail, example:
        ``"StrictVersion(onnx.__version__) < StrictVersion('1.3.0')"``
    :return: output of :func:`dump_data_and_model`
    
    Every created filename will follow the pattern:
    ``<folder>/<prefix><task><classifier-name><suffix>.<data|expected|model|onnx>.<pkl|onnx>``.
    """
    X = [[0, 1], [1, 1], [2, 0]]
    X = numpy.array(X, dtype=numpy.float32)
    y = ['A', 'B', 'A']
    model.fit(X, y)
    model_onnx, prefix = convert_model(model, 'tree-based binary classifier', [('input', FloatTensorType([1, 2]))])
    dump_data_and_model(X, model, model_onnx, folder=folder, allow_failure=allow_failure,
                        basename=prefix + "Bin" + model.__class__.__name__ + suffix)

def dump_multiple_classification(model, suffix="", folder=None, allow_failure=None):
    """
    Trains and dumps a model for a binary classification problem.
    
    :param model: any model following *scikit-learn* API
    :param suffix: added to filenames
    :param folder: where to save the file
    :param allow_failure: None to raise an exception if comparison fails
        for the backends, otherwise a string which is then evaluated to check
        whether or not the test can fail, example:
        ``"StrictVersion(onnx.__version__) < StrictVersion('1.3.0')"``
    :return: output of :func:`dump_data_and_model`
    
    Every created filename will follow the pattern:
    ``<folder>/<prefix><task><classifier-name><suffix>.<data|expected|model|onnx>.<pkl|onnx>``.
    """
    X = [[0, 1], [1, 1], [2, 0], [0.5, 0.5], [1.1, 1.1], [2.1, 0.1]]
    X = numpy.array(X, dtype=numpy.float32)
    y = [0, 1, 2, 1, 1, 2]
    model.fit(X, y)
    model_onnx, prefix = convert_model(model, 'tree-based multi-output regressor', [('input', FloatTensorType([1, 2]))])
    dump_data_and_model(X, model, model_onnx, folder=folder, allow_failure=allow_failure,
                        basename=prefix + "Mcl" + model.__class__.__name__ + suffix)


def dump_multiple_regression(model, suffix="", folder=None, allow_failure=None):
    """
    Trains and dumps a model for a multi regression problem.
    
    :param model: any model following *scikit-learn* API
    :param suffix: added to filenames
    :param folder: where to save the file
    :param allow_failure: None to raise an exception if comparison fails
        for the backends, otherwise a string which is then evaluated to check
        whether or not the test can fail, example:
        ``"StrictVersion(onnx.__version__) < StrictVersion('1.3.0')"``
    :return: output of :func:`dump_data_and_model`
    
    Every created filename will follow the pattern:
    ``<folder>/<prefix><task><classifier-name><suffix>.<data|expected|model|onnx>.<pkl|onnx>``.
    """
    X = [[0, 1], [1, 1], [2, 0]]
    X = numpy.array(X, dtype=numpy.float32)
    y = numpy.array([[100, 50], [100, 49], [100, 99]], dtype=numpy.float32)
    model.fit(X, y)
    model_onnx, prefix = convert_model(model, 'tree-based multi-output regressor', [('input', FloatTensorType([1, 2]))])
    dump_data_and_model(X, model, model_onnx, folder=folder, allow_failure=allow_failure,
                        basename=prefix + "MRg" + model.__class__.__name__ + suffix)


def dump_single_regression(model, suffix="", folder=None, allow_failure=None):
    """
    Trains and dumps a model for a regression problem.
    
    :param model: any model following *scikit-learn* API
    :param prefix: library name
    :param suffix: added to filenames
    :param folder: where to save the file
    :param allow_failure: None to raise an exception if comparison fails
        for the backends, otherwise a string which is then evaluated to check
        whether or not the test can fail, example:
        ``"StrictVersion(onnx.__version__) < StrictVersion('1.3.0')"``
    :return: output of :func:`dump_data_and_model`
    
    Every created filename will follow the pattern:
    ``<folder>/<prefix><task><classifier-name><suffix>.<data|expected|model|onnx>.<pkl|onnx>``.
    """
    X = [[0, 1], [1, 1], [2, 0]]
    X = numpy.array(X, dtype=numpy.float32)
    y = numpy.array([100, -10, 50], dtype=numpy.float32)
    model.fit(X, y)
    model_onnx, prefix = convert_model(model, 'tree-based regressor', [('input', FloatTensorType([1, 2]))])
    dump_data_and_model(X, model, model_onnx, folder=folder, allow_failure=allow_failure,
                        basename=prefix + "Reg" + model.__class__.__name__ + suffix)


def timeit_repeat(fct, number, repeat):
    """
    Returns a series of *repeat* time measures for
    *number* executions of *code* assuming *fct*
    is a function.
    """
    res = []
    for r in range(0, repeat):
        t1 = time.perf_counter()
        for i in range(0, number):
            fct()
        t2 = time.perf_counter()
        res.append(t2 - t1)
    return res
        

def timeexec(fct, number, repeat):
    """
    Measures the time for a given expression.

    :param fct: function to measure (as a string)
    :param number: number of time to run the expression
        (and then divide by this number to get an average)
    :param repeat: number of times to repeat the computation
        of the above average
    :return: dictionary
    """
    rep = timeit_repeat(fct, number=number, repeat=repeat)
    ave = sum(rep) / (number * repeat)
    std = (sum((x / number - ave)**2 for x in rep) / repeat)**0.5
    fir = rep[0] / number
    fir3 = sum(rep[:3]) / (3 * number)
    las3 = sum(rep[-3:]) / (3 * number)
    rep.sort()
    mini = rep[len(rep) // 20] / number
    maxi = rep[-len(rep) // 20] / number
    return dict(average=ave, deviation=std, first=fir, first3=fir3,
                last3=las3, repeat=repeat, min5=mini, max5=maxi, run=number)


def compute_benchmark(fcts, number=10, repeat=100):
    """
    Compares the processing time several functions.
    
    :param fcts: dictionary ``{'name': fct}``
    :param number: number of time to run the expression
        (and then divide by this number to get an average)
    :param repeat: number of times to repeat the computation
        of the above average
    :return: list of [{'name': name, 'time': ...}]
    """
    obs = []
    for name, fct in fcts.items():
        res = timeexec(fct, number=number, repeat=repeat)
        res['name'] = name
        obs.append(res)
    return obs


def make_report_backend(folder):
    """
    Looks into a folder for dumped files after
    the unit tests.
    """
    res = {}
    files = os.listdir(folder)
    for name in files:
        if name.endswith(".expected.pkl"):
            model = name.split(".")[0]
            if model not in res:
                res[model] = {}
            res[model]["_tested"] = True
        elif '.backend.' in name:
            bk = name.split(".backend.")[-1].split(".")[0]
            model = name.split(".")[0]
            if model not in res:
                res[model] = {}
            res[model][bk] = True
        elif name.endswith(".err"):
            model = name.split(".")[0]
            fullname = os.path.join(folder, name)
            with open(fullname, "r", encoding="utf-8") as f:
                content = f.read()
            error = content.split("\n")[0].strip("\n\r ")
            if model not in res:
                res[model] = {}
            res[model]['stderr'] = error
        elif name.endswith(".bench"):
            model = name.split(".")[0]
            fullname = os.path.join(folder, name)
            df = pandas.read_csv(fullname, sep=',')
            if model not in res:
                res[model] = {}
            for index, row in df.iterrows():
                name = row['name']
                ave = row['average']
                std = row['deviation']
                size = row['input_size']
                res[model]['{0}_time'.format(name)] = ave
                res[model]['{0}_std'.format(name)] = std
                res[model]['input_size'] = size

    def dict_update(d, u):
        d.update(u)
        return d
    
    aslist = [dict_update(dict(_model=k), v) for k, v in res.items()]
    return aslist
<|MERGE_RESOLUTION|>--- conflicted
+++ resolved
@@ -17,11 +17,7 @@
 
 def dump_data_and_model(data, model, onnx=None, basename="model", folder=None,
                         inputs=None, backend="onnxruntime", context=None,
-<<<<<<< HEAD
-                        allow_failure=None, dump_issue=None, benchmark=None):
-=======
-                        allow_failure=None, verbose=False):
->>>>>>> 92f54069
+                        allow_failure=None, dump_issue=None, benchmark=None, verbose=False):
     """
     Saves data with pickle, saves the model with pickle and *onnx*,
     runs and saves the predictions for the given model.
@@ -48,14 +44,11 @@
         for the backends, otherwise a string which is then evaluated to check
         whether or not the test can fail, example:
         ``"StrictVersion(onnx.__version__) < StrictVersion('1.3.0')"``
-<<<<<<< HEAD
     :param dump_issue: if True, dumps any error message in a file  ``<basename>.err``,
         if it is None, it checks the environment variable ``ONNXTESTDUMPERROR``
     :param benchmark: if True, runs a benchmark and stores the results into a file
         ``<basename>.bench``, if None, it checks the environment variable ``ONNXTESTBENCHMARK``
-=======
     :param verbose: additional information
->>>>>>> 92f54069
     :return: the created files
 
     Some convention for the name,
@@ -177,21 +170,12 @@
             else:
                 allow = allow_failure
             if allow is None:
-<<<<<<< HEAD
                 output, lambda_onnx = compare_backend(b, runtime_test, options=extract_options(basename),
-                                                      context=context)
+                                                      context=context, verbose=verbose)
             else:
                 try:
                     output, lambda_onnx = compare_backend(b, runtime_test, options=extract_options(basename),
-                                                          context=context)
-=======
-                output = compare_backend(b, runtime_test, options=extract_options(basename),
-                                         context=context, verbose=verbose)
-            else:
-                try:
-                    output = compare_backend(b, runtime_test, options=extract_options(basename),
-                                             context=context, verbose=verbose)
->>>>>>> 92f54069
+                                                          context=context, verbose=verbose)
                 except AssertionError as e:
                     if dump_issue:
                         with open(error_dump, "w", encoding="utf-8") as f:
