# Python package
# Create and test a Python package on multiple Python versions.
# Add steps that analyze code, save the dist with the build record, publish to a PyPI-compatible index, and more:
# https://docs.microsoft.com/azure/devops/pipelines/languages/python

trigger:
- master

jobs:

- job: 'Test'
  timeoutInMinutes: 30
  pool:
    vmImage: 'ubuntu-latest'
  strategy:
    matrix:

      Python311-1140-RT1151-xgb175:
        python.version: '3.11'
<<<<<<< HEAD
        ONNX_PATH: 'onnx==1.14.0' #'-i https://test.pypi.org/simple/ onnx==1.14.0rc3'
=======
        ONNX_PATH: 'onnx==1.14.1' #'-i https://test.pypi.org/simple/ onnx==1.14.0rc3'
>>>>>>> 79c34e37
        ONNXRT_PATH: 'onnxruntime==1.15.1'
        COREML_PATH: NONE
        lightgbm.version: '>=4.0'
        xgboost.version: '>=1.7.5'
        numpy.version: ''
        scipy.version: ''

      Python310-1140-RT1151-xgb175:
        python.version: '3.10'
<<<<<<< HEAD
        ONNX_PATH: 'onnx==1.14.0' #'-i https://test.pypi.org/simple/ onnx==1.14.0rc3'
=======
        ONNX_PATH: 'onnx==1.14.1' #'-i https://test.pypi.org/simple/ onnx==1.14.0rc3'
>>>>>>> 79c34e37
        ONNXRT_PATH: 'onnxruntime==1.15.1'
        COREML_PATH: NONE
        lightgbm.version: '<4.0'
        xgboost.version: '>=1.7.5'
        numpy.version: ''
        scipy.version: ''

      Python310-1140-RT1140-xgb175:
        python.version: '3.10'
        ONNX_PATH: 'onnx==1.14.1' #'-i https://test.pypi.org/simple/ onnx==1.14.0rc3'
        ONNXRT_PATH: onnxruntime==1.14.0 #'-i https://test.pypi.org/simple/ ort-nightly==1.11.0.dev20220311003'
        COREML_PATH: NONE
        lightgbm.version: '<4.0'
        xgboost.version: '>=1.7.5'
        numpy.version: ''
        scipy.version: ''

      Python39-1140-RT1151-xgb175-scipy180:
        python.version: '3.9'
<<<<<<< HEAD
        ONNX_PATH: 'onnx==1.14.0' #'-i https://test.pypi.org/simple/ onnx==1.14.0rc3'
=======
        ONNX_PATH: 'onnx==1.14.1' #'-i https://test.pypi.org/simple/ onnx==1.14.0rc3'
>>>>>>> 79c34e37
        ONNXRT_PATH: 'onnxruntime==1.15.1'
        COREML_PATH: NONE
        lightgbm.version: '>=4.0'
        xgboost.version: '>=1.7.5'
        numpy.version: ''
        scipy.version: '==1.8.0'


    maxParallel: 3

  steps:
  - task: UsePythonVersion@0
    inputs:
      versionSpec: '$(python.version)'
      architecture: 'x64'

  - script: |
      python -m pip install --upgrade pip
      pip install $(ONNX_PATH) $(ONNXRT_PATH) cython
      pip install -r requirements.txt
    displayName: 'Install dependencies'

  - script: |
      pip install -r requirements-dev.txt
    displayName: 'Install dependencies-dev'

  - script: |
      python -m pip install --upgrade pip
      pip install "xgboost$(xgboost.version)"
      pip install "lightgbm$(lightgbm.version)"
      pip install $(ONNX_PATH)
      pip install $(ONNXRT_PATH)
      pip install "numpy$(numpy.version)"
      pip install "scipy$(scipy.version)"
    displayName: 'Install xgboost, onnxruntime'

  - script: |
      python -m pip install coloredlogs flatbuffers packaging sympy numpy protobuf
      python -m pip install $(ONNXRT_PATH)
    displayName: 'Install onnxruntime'
<<<<<<< HEAD

  - script: |
      pip install flake8
      python -m flake8 ./onnxmltools
    displayName: 'run flake8 check'
=======
>>>>>>> 79c34e37

  - script: |
      pip install -e .
    displayName: 'local installation'

  - script: |
      export PYTHONPATH=.
      python -c "import onnxruntime;print('onnx:',onnx.__version__)"
      python -c "import onnxconverter_common;print('cc:',onnxconverter_common.__version__)"
      python -c "import onnx;print('onnx:',onnx.__version__)"
      python -c "import onnxruntime;print('ort:',onnxruntime.__version__)"
      python -c "import xgboost;print('xgboost:',xgboost.__version__)"
      python -c "import lightgbm;print('lightgbm:',lightgbm.__version__)"
    displayName: 'version'

  - script: |
      export PYTHONPATH=.
      pytest tests/baseline --durations=0
    displayName: 'pytest - baseline'

  - script: |
      export PYTHONPATH=.
      pytest tests/catboost --durations=0
    displayName: 'pytest - catboost'

  - script: |
      export PYTHONPATH=.
      pytest tests/lightgbm --durations=0
    displayName: 'pytest - lightgbm'

  - script: |
      export PYTHONPATH=.
      pytest tests/sparkml --durations=0
    displayName: 'pytest - sparkml'

  - script: |
      export PYTHONPATH=.
      pytest tests/utils --durations=0
    displayName: 'pytest - utils'

  - script: |
      export PYTHONPATH=.
      pytest tests/xgboost --durations=0
    displayName: 'pytest - xgboost'

  - script: |
      export PYTHONPATH=.
      pip install h2o
      pytest tests/h2o --durations=0
    displayName: 'pytest - h2o'

  - script: |
      export PYTHONPATH=.
      pytest tests/svmlib --durations=0
    displayName: 'pytest - svmlib'

  - script: |
      pip install torch --extra-index-url https://download.pytorch.org/whl/cpu
      pip install hummingbird-ml --no-deps
    displayName: 'Install hummingbird-ml'

  - script: |
      export PYTHONPATH=.
      pytest tests/hummingbirdml --durations=0
    displayName: 'pytest - hummingbirdml'

  - script: |
      if [ '$(COREML_PATH)' == 'NONE' ]
      then
        echo "required version of coremltools does not work on python 3.10"
      else
        export PYTHONPATH=.
        pip install $(COREML_PATH)
        pytest tests/coreml --durations=0
      fi
    displayName: 'pytest - coreml [$(COREML_PATH)]'
    # condition: ne('$(COREML_PATH)', 'NONE')

  - task: PublishTestResults@2
    inputs:
      testResultsFiles: '**/test-results.xml'
      testRunTitle: 'Python $(python.version)'
    condition: succeededOrFailed()<|MERGE_RESOLUTION|>--- conflicted
+++ resolved
@@ -17,11 +17,7 @@
 
       Python311-1140-RT1151-xgb175:
         python.version: '3.11'
-<<<<<<< HEAD
-        ONNX_PATH: 'onnx==1.14.0' #'-i https://test.pypi.org/simple/ onnx==1.14.0rc3'
-=======
         ONNX_PATH: 'onnx==1.14.1' #'-i https://test.pypi.org/simple/ onnx==1.14.0rc3'
->>>>>>> 79c34e37
         ONNXRT_PATH: 'onnxruntime==1.15.1'
         COREML_PATH: NONE
         lightgbm.version: '>=4.0'
@@ -31,11 +27,7 @@
 
       Python310-1140-RT1151-xgb175:
         python.version: '3.10'
-<<<<<<< HEAD
-        ONNX_PATH: 'onnx==1.14.0' #'-i https://test.pypi.org/simple/ onnx==1.14.0rc3'
-=======
         ONNX_PATH: 'onnx==1.14.1' #'-i https://test.pypi.org/simple/ onnx==1.14.0rc3'
->>>>>>> 79c34e37
         ONNXRT_PATH: 'onnxruntime==1.15.1'
         COREML_PATH: NONE
         lightgbm.version: '<4.0'
@@ -55,11 +47,7 @@
 
       Python39-1140-RT1151-xgb175-scipy180:
         python.version: '3.9'
-<<<<<<< HEAD
-        ONNX_PATH: 'onnx==1.14.0' #'-i https://test.pypi.org/simple/ onnx==1.14.0rc3'
-=======
         ONNX_PATH: 'onnx==1.14.1' #'-i https://test.pypi.org/simple/ onnx==1.14.0rc3'
->>>>>>> 79c34e37
         ONNXRT_PATH: 'onnxruntime==1.15.1'
         COREML_PATH: NONE
         lightgbm.version: '>=4.0'
@@ -100,14 +88,6 @@
       python -m pip install coloredlogs flatbuffers packaging sympy numpy protobuf
       python -m pip install $(ONNXRT_PATH)
     displayName: 'Install onnxruntime'
-<<<<<<< HEAD
-
-  - script: |
-      pip install flake8
-      python -m flake8 ./onnxmltools
-    displayName: 'run flake8 check'
-=======
->>>>>>> 79c34e37
 
   - script: |
       pip install -e .
