# Python package
# Create and test a Python package on multiple Python versions.
# Add steps that analyze code, save the dist with the build record, publish to a PyPI-compatible index, and more:
# https://docs.microsoft.com/azure/devops/pipelines/languages/python

trigger:
- master

jobs:

- job: 'Test'
  pool:
    vmImage: 'vs2017-win2016'
  strategy:
    matrix:
      # No python 2.x since no available ONNX package for Windows
      # Python27:
      #   python.version: '2.7'
      Python35:
        python.version: '3.5'
        ONNX_PATH: onnx==1.2.3
        KERAS: keras==2.1.6
        COREML_PATH: https://github.com/apple/coremltools/archive/v2.0.zip

      Python36:
        python.version: '3.6'
        ONNX_PATH: onnx==1.3.0
        KERAS: keras
        COREML_PATH: git+https://github.com/apple/coremltools

    maxParallel: 3

  steps:
  - task: UsePythonVersion@0
    inputs:
      versionSpec: '$(python.version)'
      architecture: 'x64'

  - powershell: Write-Host "##vso[task.prependpath]$env:CONDA\Scripts"
    displayName: Add conda to PATH

  - script: conda create --yes --quiet --name py$(python.version) -c conda-forge python=$(python.version) numpy protobuf
    displayName: Create Anaconda environment

  - script: |
<<<<<<< HEAD
      conda install -y -c conda-forge protobuf numpy scipy=1.2.0
      python -m pip install --upgrade pip
      pip install onnxruntime==0.1.4
      pip install %COREML_PATH% %ONNX_PATH% cntk==2.5.1
=======
      call activate py$(python.version)
      python -m pip install --upgrade pip numpy
      echo Test numpy installation... && python -c "import numpy"
      pip install %COREML_PATH% %ONNX_PATH%
>>>>>>> c2cf4dc7
      pip install -r requirements-dev.txt
      echo Test onnxruntime installation... && python -c "import onnxruntime"
      pip install %KERAS%
      REM install libsvm from github
<<<<<<< HEAD
      call "C:\Program Files (x86)\Microsoft Visual Studio\2017\Community\VC\Auxiliary\Build\vcvars64.bat"
=======
>>>>>>> c2cf4dc7
      git clone --recursive https://github.com/cjlin1/libsvm libsvm
      copy libsvm\windows\*.dll libsvm\python
      set PYTHONPATH=libsvm\python;%PYTHONPATH%
      dir libsvm\python
      echo Test libsvm installation... && python -c "import svmutil"
    displayName: 'Install dependencies'

  - script: |
      call activate py$(python.version)
      set PYTHONPATH=libsvm\python;%PYTHONPATH%
      pip install -e .
      pytest tests --doctest-modules --junitxml=junit/test-results.xml
    displayName: 'pytest'

  - task: PublishTestResults@2
    inputs:
      testResultsFiles: '**/test-results.xml'
      testRunTitle: 'Python $(python.version)'
    condition: succeededOrFailed()<|MERGE_RESOLUTION|>--- conflicted
+++ resolved
@@ -43,25 +43,15 @@
     displayName: Create Anaconda environment
 
   - script: |
-<<<<<<< HEAD
-      conda install -y -c conda-forge protobuf numpy scipy=1.2.0
-      python -m pip install --upgrade pip
-      pip install onnxruntime==0.1.4
-      pip install %COREML_PATH% %ONNX_PATH% cntk==2.5.1
-=======
+
       call activate py$(python.version)
       python -m pip install --upgrade pip numpy
       echo Test numpy installation... && python -c "import numpy"
       pip install %COREML_PATH% %ONNX_PATH%
->>>>>>> c2cf4dc7
       pip install -r requirements-dev.txt
       echo Test onnxruntime installation... && python -c "import onnxruntime"
       pip install %KERAS%
       REM install libsvm from github
-<<<<<<< HEAD
-      call "C:\Program Files (x86)\Microsoft Visual Studio\2017\Community\VC\Auxiliary\Build\vcvars64.bat"
-=======
->>>>>>> c2cf4dc7
       git clone --recursive https://github.com/cjlin1/libsvm libsvm
       copy libsvm\windows\*.dll libsvm\python
       set PYTHONPATH=libsvm\python;%PYTHONPATH%
