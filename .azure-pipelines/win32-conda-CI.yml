--- conflicted
+++ resolved
@@ -46,14 +46,8 @@
       echo Test numpy installation... && python -c "import numpy"
       pip install %COREML_PATH% %ONNX_PATH%
       pip install -r requirements-dev.txt
-<<<<<<< HEAD
-      # install libsvm from github
-      call "C:\Program Files (x86)\Microsoft Visual Studio\2017\Community\VC\Auxiliary\Build\vcvars64.bat"
-=======
       echo Test onnxruntime installation... && python -c "import onnxruntime"
-      pip install %KERAS%
       REM install libsvm from github
->>>>>>> c2cf4dc7
       git clone --recursive https://github.com/cjlin1/libsvm libsvm
       copy libsvm\windows\*.dll libsvm\python
       set PYTHONPATH=libsvm\python;%PYTHONPATH%
