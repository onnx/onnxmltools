<<<<<<< HEAD
# -------------------------------------------------------------------------
# Copyright (c) Microsoft Corporation. All rights reserved.
# Licensed under the MIT License. See License.txt in the project root for
# license information.
# --------------------------------------------------------------------------
import six
import unittest
import warnings
import onnxmltools
import coremltools
import numpy as np
from distutils.version import StrictVersion
from onnxmltools.proto import onnx
from onnxmltools.utils.tests_dl_helper import evaluate_deep_model, create_tensor,\
    find_inference_engine, rt_onnxruntime, rt_caffe2, rt_cntk
from keras.models import Sequential, Model
from keras.layers import Input, Dense, Conv2D, MaxPooling2D, AveragePooling2D, Conv2DTranspose, \
    Dot, Embedding, BatchNormalization, GRU, Activation, PReLU, LeakyReLU, ThresholdedReLU, Maximum, \
    Add, Average, Multiply, Concatenate, UpSampling2D, Flatten, RepeatVector, Reshape, Dropout
from keras.initializers import RandomUniform


class TestKeras2CoreML2ONNX(unittest.TestCase):
    
    def setUp(self):
        np.random.seed(0)

    @staticmethod
    def _no_available_inference_engine():
        return six.PY2 or StrictVersion(onnx.__version__) < StrictVersion('1.2')

    def _test_one_to_one_operator_keras(self, keras_model, x):
        y_reference = keras_model.predict(x)

        onnx_model = onnxmltools.convert_keras(keras_model)
        if not self._no_available_inference_engine():
            y_produced = evaluate_deep_model(onnx_model, x)
            self.assertTrue(np.allclose(y_reference, y_produced))
        else:
            self.assertIsNotNone(onnx_model)
            warnings.warn("None of onnx inference engine is available.")
            if self._no_available_inference_engine():
                return

    def _test_one_to_one_operator_coreml(self, keras_model, x):
        # Verify Keras-to-CoreML-to-ONNX path
        coreml_model = None
        try:
            coreml_model = coremltools.converters.keras.convert(keras_model)
        except (AttributeError, ImportError) as e:
            warnings.warn("Unable to test due to an error in coremltools '{0}'".format(e))

        onnx_model = None if coreml_model is None else onnxmltools.convert_coreml(coreml_model)
        self.assertTrue(onnx_model or coreml_model is None)

        if self._no_available_inference_engine():
            return

        y_reference = keras_model.predict(x)
        y_produced = evaluate_deep_model(onnx_model, x)

        self.assertTrue(np.allclose(y_reference, y_produced))

        # Verify Keras-to-ONNX path
        onnx_model = onnxmltools.convert_keras(keras_model)
        y_produced = evaluate_deep_model(onnx_model, x)

        self.assertTrue(np.allclose(y_reference, y_produced))

    def _test_one_to_one_operator_coreml_channels_last(self, keras_model, x):
        '''
        There are two test paths. One is Keras-->CoreML-->ONNX and the other one is Keras-->ONNX.

        Keras-->CoreML-->ONNX:

        Keras computation path:
            [N, C, H, W] ---> numpy transpose ---> [N, H, W, C] ---> keras convolution --->
            [N, H, W, C] ---> numpy transpose ---> [N, C, H, W]

        ONNX computation path:
            [N, C, H, W] ---> ONNX convolution ---> [N, C, H, W]

        The reason for having extra transpose's in the Keras path is that CoreMLTools doesn't not handle channels_last
        flag properly. Precisely, oreMLTools always converts Conv2D under channels_first mode.

        Keras-->ONNX

        Keras computation path:
            [N, C, H, W] ---> numpy transpose ---> [N, H, W, C] ---> keras convolution --->
            [N, H, W, C]

        ONNX computation path:
            [N, C, H, W] ---> numpy transpose ---> [N, H, W, C] ---> ONNX convolution ---> [N, H, W, C]

        '''
        # Verify Keras-to-CoreML-to-ONNX path
        coreml_model = None
        try:
            coreml_model = coremltools.converters.keras.convert(keras_model)
        except (AttributeError, ValueError, ImportError) as e:
            warnings.warn("Unable to test due to an error in coremltools '{0}'.".format(e))

        onnx_model_p1 = None if coreml_model is None else onnxmltools.convert_coreml(coreml_model)
        onnx_model_p2 = onnxmltools.convert_keras(keras_model)

        self.assertTrue(onnx_model_p1 or coreml_model is None)
        self.assertTrue(onnx_model_p2)

        if self._no_available_inference_engine():
            return

        if isinstance(x, list):
            x_t = [np.transpose(_, [0, 2, 3, 1]) for _ in x]
        else:
            x_t = np.transpose(x, [0, 2, 3, 1])
        y_reference = np.transpose(keras_model.predict(x_t), [0, 3, 1, 2])
        y_produced = evaluate_deep_model(onnx_model_p1, x)

        self.assertTrue(np.allclose(y_reference, y_produced))

        # Verify Keras-to-ONNX path
        y_reference = np.transpose(y_reference, [0, 2, 3, 1])
        y_produced = evaluate_deep_model(onnx_model_p2, x_t)

        self.assertTrue(np.allclose(y_reference, y_produced, atol=1e-6))

    def test_dense(self):
        N, C, D = 2, 3, 2
        x = create_tensor(N, C)

        input = Input(shape=(C,))
        result = Dense(D)(input)
        keras_model = Model(inputs=input, outputs=result)
        keras_model.compile(optimizer='adagrad', loss='mse')

        try:
            coreml_model = coremltools.converters.keras.convert(keras_model)
        except (AttributeError, ImportError) as e:
            warnings.warn("Unable to test due to an error in coremltools '{0}'.".format(e))
            return
        onnx_model = onnxmltools.convert_coreml(coreml_model)

        if not self._no_available_inference_engine():
            y_reference = keras_model.predict(x)
            y_produced = evaluate_deep_model(onnx_model, x).reshape(N, D)

            self.assertTrue(np.allclose(y_reference, y_produced))

    def test_dense_with_dropout(self):
        N, C, D = 2, 3, 2
        x = create_tensor(N, C)

        input = Input(shape=(C,))
        hidden = Dense(D, activation='relu')(input)
        result = Dropout(0.2)(hidden)

        keras_model = Model(inputs=input, outputs=result)
        keras_model.compile(optimizer='sgd', loss='mse')

        self._test_one_to_one_operator_keras(keras_model, x)

    def test_conv_4d(self):
        N, C, H, W = 1, 2, 4, 3
        x = create_tensor(N, C, H, W)

        input = Input(shape=(H, W, C))
        result = Conv2D(2, kernel_size=(1, 2), strides=(1, 1), padding='valid', input_shape=(H, W, C),
                        data_format='channels_last')(input)
        model = Model(inputs=input, outputs=result)
        model.compile(optimizer='adagrad', loss='mse')

        self._test_one_to_one_operator_coreml_channels_last(model, x)

    def test_pooling_4d(self):
        layers_to_be_tested = [MaxPooling2D, AveragePooling2D]
        N, C, H, W = 1, 2, 4, 3
        x = create_tensor(N, C, H, W)
        for layer in layers_to_be_tested:
            input = Input(shape=(H, W, C))
            result = layer(2, data_format='channels_last')(input)
            model = Model(inputs=input, outputs=result)
            model.compile(optimizer='adagrad', loss='mse')

            self._test_one_to_one_operator_coreml_channels_last(model, x)

    @unittest.skipIf(find_inference_engine() == rt_cntk, 'Skip because CNTK is not able to evaluate this model')
    def test_convolution_transpose_2d(self):
        N, C, H, W = 2, 2, 1, 1
        x = create_tensor(N, C, H, W)
        input = Input(shape=(H, W, C))
        result = Conv2DTranspose(2, (2, 1), data_format='channels_last')(input)
        model = Model(inputs=input, outputs=result)
        model.compile(optimizer='adagrad', loss='mse')

        self._test_one_to_one_operator_coreml_channels_last(model, x)

    def test_merge_2d(self):
        # Skip Concatenate for now because  CoreML Concatenate needs 4-D input
        layers_to_be_tested = [Add, Maximum, Multiply, Average, Dot]
        N, C = 2, 3
        x1 = create_tensor(N, C)
        x2 = create_tensor(N, C)
        for layer in layers_to_be_tested:
            input1 = Input(shape=(C,))
            input2 = Input(shape=(C,))
            if layer == Dot:
                result = layer(axes=-1)([input1, input2])
            else:
                result = layer()([input1, input2])
            model = Model(inputs=[input1, input2], outputs=result)
            model.compile(optimizer='adagrad', loss='mse')
            self._test_one_to_one_operator_coreml(model, [x1, x2])

    def test_merge_4d(self):
        layers_to_be_tested = [Add, Maximum, Multiply, Average, Concatenate]
        N, C, H, W = 2, 2, 1, 3
        x1 = create_tensor(N, C, H, W)
        x2 = create_tensor(N, C, H, W)
        for layer in layers_to_be_tested:
            input1 = Input(shape=(H, W, C))
            input2 = Input(shape=(H, W, C))
            output = layer()([input1, input2])
            model = Model(inputs=[input1, input2], outputs=output)
            model.compile(optimizer='adagrad', loss='mse')
            self._test_one_to_one_operator_coreml_channels_last(model, [x1, x2])

    def test_activation_2d(self):
        activation_to_be_tested = ['tanh', 'relu', 'sigmoid', 'softsign', 'elu', 'softplus', LeakyReLU]
        N, C = 2, 3
        x = create_tensor(N, C)

        for activation in activation_to_be_tested:
            input = Input(shape=(C,))
            if isinstance(activation, str):
                result = Activation(activation)(input)
            else:
                result = activation()(input)
            model = Model(inputs=input, outputs=result)
            model.compile(optimizer='adagrad', loss='mse')

            self._test_one_to_one_operator_coreml(model, x)

    def test_activation_4d(self):
        activation_to_be_tested = ['tanh', 'relu', 'sigmoid', 'softsign', 'elu', 'softplus', LeakyReLU]

        N, C, H, W = 2, 3, 4, 5
        x = create_tensor(N, C, H, W)

        for activation in activation_to_be_tested:
            input = Input(shape=(H, W, C))
            if isinstance(activation, str):
                result = Activation(activation)(input)
            else:
                result = activation()(input)
            model = Model(inputs=input, outputs=result)
            model.compile(optimizer='adagrad', loss='mse')

            self._test_one_to_one_operator_coreml_channels_last(model, x)

    @unittest.skipIf(find_inference_engine() != rt_caffe2, "only for caffe2")
    def test_embedding(self):
        # This test is active only for Caffe2
        low, high = 0, 3
        x = np.random.randint(low=low, high=high, size=2, dtype='int64')
        model = Sequential()
        model.add(Embedding(high - low + 1, 2, input_length=1))
        model.compile(optimizer='adagrad', loss='mse')

        self._test_one_to_one_operator_coreml(model, x)

    @unittest.skipIf(find_inference_engine() == rt_caffe2, "caffe2 does not work")
    def test_batch_normalization(self):
        N, C, H, W = 2, 2, 3, 4
        x = create_tensor(N, C, H, W)
        model = Sequential()
        input = Input(shape=(H, W, C))
        result = BatchNormalization(beta_initializer='random_uniform', gamma_initializer='random_uniform',
                                    moving_mean_initializer='random_uniform',
                                    moving_variance_initializer=RandomUniform(minval=0.1, maxval=0.5),
                                    )(input)
        model = Model(inputs=input, outputs=result)
        model.compile(optimizer='adagrad', loss='mse')

        self._test_one_to_one_operator_coreml_channels_last(model, x)

    @unittest.skip(find_inference_engine() != rt_onnxruntime)
    def test_gru(self):
        N, T, C, D = 1, 2, 3, 2
        input = Input(shape=(T, C))
        rnn = GRU(D, recurrent_activation='sigmoid')
        result = rnn(input)
        model = Model([input], [result])
        model.compile(optimizer='adagrad', loss='mse')

        x = np.random.rand(N, T, C)
        self._test_one_to_one_operator_coreml(model, x)

    @unittest.skipIf(find_inference_engine() != rt_caffe2, "only for caffe2")
    def test_upsample(self):
        N, C, H, W = 2, 3, 1, 2
        x = create_tensor(N, C, H, W)

        input = Input(shape=(H, W, C))
        result = UpSampling2D(input)
        model = Model(inputs=input, outputs=result)
        model.compile(optimizer='adagrad', loss='mse')

        self._test_one_to_one_operator_coreml_channels_last(model, x)

    @unittest.skipIf(find_inference_engine() == rt_cntk, "does not work for CNTK")
    def test_flatten(self):
        N, C, H, W, D = 2, 3, 1, 2, 2
        x = create_tensor(N, C, H, W)

        keras_model = Sequential()
        keras_model.add(Flatten(input_shape=(H, W, C)))
        keras_model.add(Dense(D))
        keras_model.compile(optimizer='adagrad', loss='mse')

        try:
            coreml_model = coremltools.converters.keras.convert(keras_model)        
        except ImportError:
            warnings.warn("Issue in coremltools.")
            return
        onnx_model = onnxmltools.convert_coreml(coreml_model)
        self.assertIsNotNone(onnx_model)

        if not self._no_available_inference_engine():
            y_reference = keras_model.predict(np.transpose(x, [0, 2, 3, 1]))
            y_produced = evaluate_deep_model(onnx_model, x).reshape(N, D)
            self.assertTrue(np.allclose(y_reference, y_produced))

    @unittest.skipIf(find_inference_engine() == rt_cntk, "does not work for CNTK")
    def test_reshape(self):
        N, C, H, W = 2, 3, 1, 2
        x = create_tensor(N, C, H, W)

        keras_model = Sequential()
        keras_model.add(Reshape((1, C * H * W, 1), input_shape=(H, W, C)))
        keras_model.compile(optimizer='adagrad', loss='mse')

        self._test_one_to_one_operator_coreml_channels_last(keras_model, x)

    def test_sequential_model_with_multiple_operators(self):
        N, C, H, W = 2, 3, 5, 5
        x = create_tensor(N, C, H, W)

        model = Sequential()
        model.add(Conv2D(2, kernel_size=(1, 2), strides=(1, 1), padding='valid', input_shape=(H, W, C),
                         data_format='channels_last'))
        model.add(Activation('relu'))
        model.add(Conv2D(2, kernel_size=(1, 2), strides=(1, 1), padding='valid', input_shape=(H, W, C),
                         data_format='channels_last'))
        model.add(Activation('relu'))
        model.add(MaxPooling2D((2, 2), strides=(2, 2), data_format='channels_last'))

        model.compile(optimizer='adagrad', loss='mse')

        self._test_one_to_one_operator_coreml_channels_last(model, x)

    @unittest.skipIf(find_inference_engine() == rt_cntk, "does not work for CNTK")
    def test_recursive_model(self):
        N, C, D = 2, 3, 3
        x = create_tensor(N, C)

        sub_input1 = Input(shape=(C,))
        sub_mapped1 = Dense(D)(sub_input1)
        sub_model1 = Model(inputs=sub_input1, outputs=sub_mapped1)

        sub_input2 = Input(shape=(C,))
        sub_mapped2 = Dense(D)(sub_input2)
        sub_model2 = Model(inputs=sub_input2, outputs=sub_mapped2)

        input1 = Input(shape=(D,))
        input2 = Input(shape=(D,))
        mapped1_2 = sub_model1(input1)
        mapped2_2 = sub_model2(input2)
        sub_sum = Add()([mapped1_2, mapped2_2])
        keras_model = Model(inputs=[input1, input2], output=sub_sum)

        try:
            coreml_model = coremltools.converters.keras.convert(keras_model)
        except (AttributeError, ImportError) as e:
            warnings.warn("Unable to test due to an error in coremltools '{0}'".format(e))
            return
        
        onnx_model = onnxmltools.convert_coreml(coreml_model)
        self.assertIsNotNone(onnx_model)
        if not self._no_available_inference_engine():
            x = [x, 2*x]
            y_reference = keras_model.predict(x)
            y_produced = evaluate_deep_model(onnx_model, x).reshape(N, D)
            self.assertTrue(np.allclose(y_reference, y_produced))

    def test_recursive_and_shared_model(self):
        N, C, D = 2, 3, 3
        x = create_tensor(N, C)

        sub_input1 = Input(shape=(C,))
        sub_mapped1 = Dense(D)(sub_input1)
        sub_output1 = Activation('sigmoid')(sub_mapped1)
        sub_model1 = Model(inputs=sub_input1, outputs=sub_output1)

        sub_input2 = Input(shape=(C,))
        sub_mapped2 = sub_model1(sub_input2)
        sub_output2 = Activation('tanh')(sub_mapped2)
        sub_model2 = Model(inputs=sub_input2, outputs=sub_output2)

        input1 = Input(shape=(D,))
        input2 = Input(shape=(D,))
        mapped1_1 = Activation('tanh')(input1)
        mapped2_1 = Activation('sigmoid')(input2)
        mapped1_2 = sub_model1(mapped1_1)
        mapped1_3 = sub_model1(mapped1_2)
        mapped2_2 = sub_model2(mapped2_1)
        sub_sum = Add()([mapped1_3, mapped2_2])
        model = Model(inputs=[input1, input2], outputs=sub_sum)
        # coremltools can't convert this kind of model.
        self._test_one_to_one_operator_keras(model, [x, 2 * x])


if __name__ == "__main__":
    unittest.main()
=======
# -------------------------------------------------------------------------
# Copyright (c) Microsoft Corporation. All rights reserved.
# Licensed under the MIT License. See License.txt in the project root for
# license information.
# --------------------------------------------------------------------------
import six
import unittest
import warnings
import onnxmltools
import coremltools
import numpy as np
from distutils.version import StrictVersion
from onnxmltools.proto import onnx
from onnxmltools.utils.tests_dl_helper import evaluate_deep_model, create_tensor,\
    find_inference_engine, rt_onnxruntime, rt_caffe2, rt_cntk
from keras.models import Sequential, Model
from keras.layers import Input, Dense, Conv2D, MaxPooling2D, AveragePooling2D, Conv2DTranspose, \
    Dot, Embedding, BatchNormalization, GRU, Activation, PReLU, LeakyReLU, ThresholdedReLU, Maximum, \
    Add, Average, Multiply, Concatenate, UpSampling2D, Flatten, RepeatVector, Reshape, Dropout
from keras.initializers import RandomUniform


class TestKeras2CoreML2ONNX(unittest.TestCase):
    
    def setUp(self):
        np.random.seed(0)

    @staticmethod
    def _no_available_inference_engine():
        return six.PY2 or StrictVersion(onnx.__version__) < StrictVersion('1.2')

    def _test_one_to_one_operator_keras(self, keras_model, x):
        y_reference = keras_model.predict(x)

        onnx_model = onnxmltools.convert_keras(keras_model)
        if not self._no_available_inference_engine():
            y_produced = evaluate_deep_model(onnx_model, x)
            self.assertTrue(np.allclose(y_reference, y_produced))
        else:
            self.assertIsNotNone(onnx_model)
            warnings.warn("None of onnx inference engine is available.")
            if self._no_available_inference_engine():
                return

    def _test_one_to_one_operator_coreml(self, keras_model, x):
        # Verify Keras-to-CoreML-to-ONNX path
        coreml_model = None
        try:
            coreml_model = coremltools.converters.keras.convert(keras_model)
        except (AttributeError, ImportError) as e:
            warnings.warn("Unable to test due to an error in coremltools '{0}'".format(e))

        onnx_model = None if coreml_model is None else onnxmltools.convert_coreml(coreml_model)
        self.assertTrue(onnx_model or coreml_model is None)

        if self._no_available_inference_engine():
            return

        y_reference = keras_model.predict(x)
        y_produced = evaluate_deep_model(onnx_model, x)

        self.assertTrue(np.allclose(y_reference, y_produced))

        # Verify Keras-to-ONNX path
        onnx_model = onnxmltools.convert_keras(keras_model)
        y_produced = evaluate_deep_model(onnx_model, x)

        self.assertTrue(np.allclose(y_reference, y_produced))

    def _test_one_to_one_operator_coreml_channels_last(self, keras_model, x):
        '''
        There are two test paths. One is Keras-->CoreML-->ONNX and the other one is Keras-->ONNX.

        Keras-->CoreML-->ONNX:

        Keras computation path:
            [N, C, H, W] ---> numpy transpose ---> [N, H, W, C] ---> keras convolution --->
            [N, H, W, C] ---> numpy transpose ---> [N, C, H, W]

        ONNX computation path:
            [N, C, H, W] ---> ONNX convolution ---> [N, C, H, W]

        The reason for having extra transpose's in the Keras path is that CoreMLTools doesn't not handle channels_last
        flag properly. Precisely, oreMLTools always converts Conv2D under channels_first mode.

        Keras-->ONNX

        Keras computation path:
            [N, C, H, W] ---> numpy transpose ---> [N, H, W, C] ---> keras convolution --->
            [N, H, W, C]

        ONNX computation path:
            [N, C, H, W] ---> numpy transpose ---> [N, H, W, C] ---> ONNX convolution ---> [N, H, W, C]

        '''
        # Verify Keras-to-CoreML-to-ONNX path
        coreml_model = None
        try:
            coreml_model = coremltools.converters.keras.convert(keras_model)
        except (AttributeError, ValueError, ImportError) as e:
            warnings.warn("Unable to test due to an error in coremltools '{0}'.".format(e))

        onnx_model_p1 = None if coreml_model is None else onnxmltools.convert_coreml(coreml_model)
        onnx_model_p2 = onnxmltools.convert_keras(keras_model)

        self.assertTrue(onnx_model_p1 or coreml_model is None)
        self.assertTrue(onnx_model_p2)

        if self._no_available_inference_engine():
            return

        if isinstance(x, list):
            x_t = [np.transpose(_, [0, 2, 3, 1]) for _ in x]
        else:
            x_t = np.transpose(x, [0, 2, 3, 1])
        y_reference = np.transpose(keras_model.predict(x_t), [0, 3, 1, 2])
        y_produced = evaluate_deep_model(onnx_model_p1, x)

        self.assertTrue(np.allclose(y_reference, y_produced))

        # Verify Keras-to-ONNX path
        y_reference = np.transpose(y_reference, [0, 2, 3, 1])
        y_produced = evaluate_deep_model(onnx_model_p2, x_t)

        self.assertTrue(np.allclose(y_reference, y_produced, atol=1e-6))

    def test_dense(self):
        N, C, D = 2, 3, 2
        x = create_tensor(N, C)

        input = Input(shape=(C,))
        result = Dense(D)(input)
        keras_model = Model(inputs=input, outputs=result)
        keras_model.compile(optimizer='adagrad', loss='mse')

        try:
            coreml_model = coremltools.converters.keras.convert(keras_model)
        except (AttributeError, ImportError) as e:
            warnings.warn("Unable to test due to an error in coremltools '{0}'.".format(e))
            return
        onnx_model = onnxmltools.convert_coreml(coreml_model)

        if not self._no_available_inference_engine():
            y_reference = keras_model.predict(x)
            y_produced = evaluate_deep_model(onnx_model, x).reshape(N, D)

            self.assertTrue(np.allclose(y_reference, y_produced))

    def test_dense_with_dropout(self):
        N, C, D = 2, 3, 2
        x = create_tensor(N, C)

        input = Input(shape=(C,))
        hidden = Dense(D, activation='relu')(input)
        result = Dropout(0.2)(hidden)

        keras_model = Model(inputs=input, outputs=result)
        keras_model.compile(optimizer='sgd', loss='mse')

        self._test_one_to_one_operator_keras(keras_model, x)

    def test_conv_4d(self):
        N, C, H, W = 1, 2, 4, 3
        x = create_tensor(N, C, H, W)

        input = Input(shape=(H, W, C))
        result = Conv2D(2, kernel_size=(1, 2), strides=(1, 1), padding='valid', input_shape=(H, W, C),
                        data_format='channels_last')(input)
        model = Model(inputs=input, outputs=result)
        model.compile(optimizer='adagrad', loss='mse')

        self._test_one_to_one_operator_coreml_channels_last(model, x)

    def test_pooling_4d(self):
        layers_to_be_tested = [MaxPooling2D, AveragePooling2D]
        N, C, H, W = 1, 2, 4, 3
        x = create_tensor(N, C, H, W)
        for layer in layers_to_be_tested:
            input = Input(shape=(H, W, C))
            result = layer(2, data_format='channels_last')(input)
            model = Model(inputs=input, outputs=result)
            model.compile(optimizer='adagrad', loss='mse')

            self._test_one_to_one_operator_coreml_channels_last(model, x)

    @unittest.skipIf(find_inference_engine() == rt_cntk, 'Skip because CNTK is not able to evaluate this model')
    def test_convolution_transpose_2d(self):
        N, C, H, W = 2, 2, 1, 1
        x = create_tensor(N, C, H, W)
        input = Input(shape=(H, W, C))
        result = Conv2DTranspose(2, (2, 1), data_format='channels_last')(input)
        model = Model(inputs=input, outputs=result)
        model.compile(optimizer='adagrad', loss='mse')

        self._test_one_to_one_operator_coreml_channels_last(model, x)

    def test_merge_2d(self):
        # Skip Concatenate for now because  CoreML Concatenate needs 4-D input
        layers_to_be_tested = [Add, Maximum, Multiply, Average, Dot]
        N, C = 2, 3
        x1 = create_tensor(N, C)
        x2 = create_tensor(N, C)
        for layer in layers_to_be_tested:
            input1 = Input(shape=(C,))
            input2 = Input(shape=(C,))
            if layer == Dot:
                result = layer(axes=-1)([input1, input2])
            else:
                result = layer()([input1, input2])
            model = Model(inputs=[input1, input2], outputs=result)
            model.compile(optimizer='adagrad', loss='mse')
            self._test_one_to_one_operator_coreml(model, [x1, x2])

    def test_merge_4d(self):
        layers_to_be_tested = [Add, Maximum, Multiply, Average, Concatenate]
        N, C, H, W = 2, 2, 1, 3
        x1 = create_tensor(N, C, H, W)
        x2 = create_tensor(N, C, H, W)
        for layer in layers_to_be_tested:
            input1 = Input(shape=(H, W, C))
            input2 = Input(shape=(H, W, C))
            output = layer()([input1, input2])
            model = Model(inputs=[input1, input2], outputs=output)
            model.compile(optimizer='adagrad', loss='mse')
            self._test_one_to_one_operator_coreml_channels_last(model, [x1, x2])

    def test_activation_2d(self):
        activation_to_be_tested = ['tanh', 'relu', 'sigmoid', 'softsign', 'elu', 'softplus', LeakyReLU]
        N, C = 2, 3
        x = create_tensor(N, C)

        for activation in activation_to_be_tested:
            input = Input(shape=(C,))
            if isinstance(activation, str):
                result = Activation(activation)(input)
            else:
                result = activation()(input)
            model = Model(inputs=input, outputs=result)
            model.compile(optimizer='adagrad', loss='mse')

            self._test_one_to_one_operator_coreml(model, x)

    def test_activation_4d(self):
        activation_to_be_tested = ['tanh', 'relu', 'sigmoid', 'softsign', 'elu', 'softplus', LeakyReLU]

        N, C, H, W = 2, 3, 4, 5
        x = create_tensor(N, C, H, W)

        for activation in activation_to_be_tested:
            input = Input(shape=(H, W, C))
            if isinstance(activation, str):
                result = Activation(activation)(input)
            else:
                result = activation()(input)
            model = Model(inputs=input, outputs=result)
            model.compile(optimizer='adagrad', loss='mse')

            self._test_one_to_one_operator_coreml_channels_last(model, x)

    @unittest.skipIf(find_inference_engine() != rt_caffe2, "only for caffe2")
    def test_embedding(self):
        # This test is active only for Caffe2
        low, high = 0, 3
        x = np.random.randint(low=low, high=high, size=2, dtype='int64')
        model = Sequential()
        model.add(Embedding(high - low + 1, 2, input_length=1))
        model.compile(optimizer='adagrad', loss='mse')

        self._test_one_to_one_operator_coreml(model, x)

    @unittest.skipIf(find_inference_engine() == rt_caffe2, "caffe2 does not work")
    def test_batch_normalization(self):
        N, C, H, W = 2, 2, 3, 4
        x = create_tensor(N, C, H, W)
        model = Sequential()
        input = Input(shape=(H, W, C))
        result = BatchNormalization(beta_initializer='random_uniform', gamma_initializer='random_uniform',
                                    moving_mean_initializer='random_uniform',
                                    moving_variance_initializer=RandomUniform(minval=0.1, maxval=0.5),
                                    )(input)
        model = Model(inputs=input, outputs=result)
        model.compile(optimizer='adagrad', loss='mse')

        self._test_one_to_one_operator_coreml_channels_last(model, x)

    @unittest.skip(find_inference_engine() != rt_onnxruntime)
    def test_gru(self):
        N, T, C, D = 1, 2, 3, 2
        input = Input(shape=(T, C))
        rnn = GRU(D, recurrent_activation='sigmoid')
        result = rnn(input)
        model = Model([input], [result])
        model.compile(optimizer='adagrad', loss='mse')

        x = np.random.rand(N, T, C)
        self._test_one_to_one_operator_coreml(model, x)

    @unittest.skipIf(find_inference_engine() != rt_caffe2, "only for caffe2")
    def test_upsample(self):
        N, C, H, W = 2, 3, 1, 2
        x = create_tensor(N, C, H, W)

        input = Input(shape=(H, W, C))
        result = UpSampling2D(input)
        model = Model(inputs=input, outputs=result)
        model.compile(optimizer='adagrad', loss='mse')

        self._test_one_to_one_operator_coreml_channels_last(model, x)

    @unittest.skipIf(find_inference_engine() == rt_cntk, "does not work for CNTK")
    def test_flatten(self):
        N, C, H, W, D = 2, 3, 1, 2, 2
        x = create_tensor(N, C, H, W)

        keras_model = Sequential()
        keras_model.add(Flatten(input_shape=(H, W, C)))
        keras_model.add(Dense(D))
        keras_model.compile(optimizer='adagrad', loss='mse')

        try:
            coreml_model = coremltools.converters.keras.convert(keras_model)        
        except ImportError:
            warnings.warn("Issue in coremltools.")
            return
        onnx_model = onnxmltools.convert_coreml(coreml_model)
        self.assertIsNotNone(onnx_model)

        if not self._no_available_inference_engine():
            y_reference = keras_model.predict(np.transpose(x, [0, 2, 3, 1]))
            y_produced = evaluate_deep_model(onnx_model, x).reshape(N, D)
            self.assertTrue(np.allclose(y_reference, y_produced))

    @unittest.skipIf(find_inference_engine() == rt_cntk, "does not work for CNTK")
    def test_reshape(self):
        N, C, H, W = 2, 3, 1, 2
        x = create_tensor(N, C, H, W)

        keras_model = Sequential()
        keras_model.add(Reshape((1, C * H * W, 1), input_shape=(H, W, C)))
        keras_model.compile(optimizer='adagrad', loss='mse')

        self._test_one_to_one_operator_coreml_channels_last(keras_model, x)

    def test_sequential_model_with_multiple_operators(self):
        N, C, H, W = 2, 3, 5, 5
        x = create_tensor(N, C, H, W)

        model = Sequential()
        model.add(Conv2D(2, kernel_size=(1, 2), strides=(1, 1), padding='valid', input_shape=(H, W, C),
                         data_format='channels_last'))
        model.add(Activation('relu'))
        model.add(Conv2D(2, kernel_size=(1, 2), strides=(1, 1), padding='valid', input_shape=(H, W, C),
                         data_format='channels_last'))
        model.add(Activation('relu'))
        model.add(MaxPooling2D((2, 2), strides=(2, 2), data_format='channels_last'))

        model.compile(optimizer='adagrad', loss='mse')

        self._test_one_to_one_operator_coreml_channels_last(model, x)

    @unittest.skipIf(find_inference_engine() == rt_cntk, "does not work for CNTK")
    def test_recursive_model(self):
        N, C, D = 2, 3, 3
        x = create_tensor(N, C)

        sub_input1 = Input(shape=(C,))
        sub_mapped1 = Dense(D)(sub_input1)
        sub_model1 = Model(inputs=sub_input1, outputs=sub_mapped1)

        sub_input2 = Input(shape=(C,))
        sub_mapped2 = Dense(D)(sub_input2)
        sub_model2 = Model(inputs=sub_input2, outputs=sub_mapped2)

        input1 = Input(shape=(D,))
        input2 = Input(shape=(D,))
        mapped1_2 = sub_model1(input1)
        mapped2_2 = sub_model2(input2)
        sub_sum = Add()([mapped1_2, mapped2_2])
        keras_model = Model(inputs=[input1, input2], outputs=[sub_sum])

        try:
            coreml_model = coremltools.converters.keras.convert(keras_model)
        except (AttributeError, ImportError) as e:
            warnings.warn("Unable to test due to an error in coremltools '{0}'".format(e))
            return
        
        onnx_model = onnxmltools.convert_coreml(coreml_model)
        self.assertIsNotNone(onnx_model)
        if not self._no_available_inference_engine():
            x = [x, 2*x]
            y_reference = keras_model.predict(x)
            y_produced = evaluate_deep_model(onnx_model, x).reshape(N, D)
            self.assertTrue(np.allclose(y_reference, y_produced))

    def test_recursive_and_shared_model(self):
        N, C, D = 2, 3, 3
        x = create_tensor(N, C)

        sub_input1 = Input(shape=(C,))
        sub_mapped1 = Dense(D)(sub_input1)
        sub_output1 = Activation('sigmoid')(sub_mapped1)
        sub_model1 = Model(inputs=sub_input1, outputs=sub_output1)

        sub_input2 = Input(shape=(C,))
        sub_mapped2 = sub_model1(sub_input2)
        sub_output2 = Activation('tanh')(sub_mapped2)
        sub_model2 = Model(inputs=sub_input2, outputs=sub_output2)

        input1 = Input(shape=(D,))
        input2 = Input(shape=(D,))
        mapped1_1 = Activation('tanh')(input1)
        mapped2_1 = Activation('sigmoid')(input2)
        mapped1_2 = sub_model1(mapped1_1)
        mapped1_3 = sub_model1(mapped1_2)
        mapped2_2 = sub_model2(mapped2_1)
        sub_sum = Add()([mapped1_3, mapped2_2])
        model = Model(inputs=[input1, input2], outputs=sub_sum)
        # coremltools can't convert this kind of model.
        self._test_one_to_one_operator_keras(model, [x, 2 * x])


if __name__ == "__main__":
    unittest.main()
>>>>>>> 29cd47d4
<|MERGE_RESOLUTION|>--- conflicted
+++ resolved
@@ -1,4 +1,3 @@
-<<<<<<< HEAD
 # -------------------------------------------------------------------------
 # Copyright (c) Microsoft Corporation. All rights reserved.
 # Licensed under the MIT License. See License.txt in the project root for
@@ -377,7 +376,7 @@
         mapped1_2 = sub_model1(input1)
         mapped2_2 = sub_model2(input2)
         sub_sum = Add()([mapped1_2, mapped2_2])
-        keras_model = Model(inputs=[input1, input2], output=sub_sum)
+        keras_model = Model(inputs=[input1, input2], outputs=[sub_sum])
 
         try:
             coreml_model = coremltools.converters.keras.convert(keras_model)
@@ -421,429 +420,4 @@
 
 
 if __name__ == "__main__":
-    unittest.main()
-=======
-# -------------------------------------------------------------------------
-# Copyright (c) Microsoft Corporation. All rights reserved.
-# Licensed under the MIT License. See License.txt in the project root for
-# license information.
-# --------------------------------------------------------------------------
-import six
-import unittest
-import warnings
-import onnxmltools
-import coremltools
-import numpy as np
-from distutils.version import StrictVersion
-from onnxmltools.proto import onnx
-from onnxmltools.utils.tests_dl_helper import evaluate_deep_model, create_tensor,\
-    find_inference_engine, rt_onnxruntime, rt_caffe2, rt_cntk
-from keras.models import Sequential, Model
-from keras.layers import Input, Dense, Conv2D, MaxPooling2D, AveragePooling2D, Conv2DTranspose, \
-    Dot, Embedding, BatchNormalization, GRU, Activation, PReLU, LeakyReLU, ThresholdedReLU, Maximum, \
-    Add, Average, Multiply, Concatenate, UpSampling2D, Flatten, RepeatVector, Reshape, Dropout
-from keras.initializers import RandomUniform
-
-
-class TestKeras2CoreML2ONNX(unittest.TestCase):
-    
-    def setUp(self):
-        np.random.seed(0)
-
-    @staticmethod
-    def _no_available_inference_engine():
-        return six.PY2 or StrictVersion(onnx.__version__) < StrictVersion('1.2')
-
-    def _test_one_to_one_operator_keras(self, keras_model, x):
-        y_reference = keras_model.predict(x)
-
-        onnx_model = onnxmltools.convert_keras(keras_model)
-        if not self._no_available_inference_engine():
-            y_produced = evaluate_deep_model(onnx_model, x)
-            self.assertTrue(np.allclose(y_reference, y_produced))
-        else:
-            self.assertIsNotNone(onnx_model)
-            warnings.warn("None of onnx inference engine is available.")
-            if self._no_available_inference_engine():
-                return
-
-    def _test_one_to_one_operator_coreml(self, keras_model, x):
-        # Verify Keras-to-CoreML-to-ONNX path
-        coreml_model = None
-        try:
-            coreml_model = coremltools.converters.keras.convert(keras_model)
-        except (AttributeError, ImportError) as e:
-            warnings.warn("Unable to test due to an error in coremltools '{0}'".format(e))
-
-        onnx_model = None if coreml_model is None else onnxmltools.convert_coreml(coreml_model)
-        self.assertTrue(onnx_model or coreml_model is None)
-
-        if self._no_available_inference_engine():
-            return
-
-        y_reference = keras_model.predict(x)
-        y_produced = evaluate_deep_model(onnx_model, x)
-
-        self.assertTrue(np.allclose(y_reference, y_produced))
-
-        # Verify Keras-to-ONNX path
-        onnx_model = onnxmltools.convert_keras(keras_model)
-        y_produced = evaluate_deep_model(onnx_model, x)
-
-        self.assertTrue(np.allclose(y_reference, y_produced))
-
-    def _test_one_to_one_operator_coreml_channels_last(self, keras_model, x):
-        '''
-        There are two test paths. One is Keras-->CoreML-->ONNX and the other one is Keras-->ONNX.
-
-        Keras-->CoreML-->ONNX:
-
-        Keras computation path:
-            [N, C, H, W] ---> numpy transpose ---> [N, H, W, C] ---> keras convolution --->
-            [N, H, W, C] ---> numpy transpose ---> [N, C, H, W]
-
-        ONNX computation path:
-            [N, C, H, W] ---> ONNX convolution ---> [N, C, H, W]
-
-        The reason for having extra transpose's in the Keras path is that CoreMLTools doesn't not handle channels_last
-        flag properly. Precisely, oreMLTools always converts Conv2D under channels_first mode.
-
-        Keras-->ONNX
-
-        Keras computation path:
-            [N, C, H, W] ---> numpy transpose ---> [N, H, W, C] ---> keras convolution --->
-            [N, H, W, C]
-
-        ONNX computation path:
-            [N, C, H, W] ---> numpy transpose ---> [N, H, W, C] ---> ONNX convolution ---> [N, H, W, C]
-
-        '''
-        # Verify Keras-to-CoreML-to-ONNX path
-        coreml_model = None
-        try:
-            coreml_model = coremltools.converters.keras.convert(keras_model)
-        except (AttributeError, ValueError, ImportError) as e:
-            warnings.warn("Unable to test due to an error in coremltools '{0}'.".format(e))
-
-        onnx_model_p1 = None if coreml_model is None else onnxmltools.convert_coreml(coreml_model)
-        onnx_model_p2 = onnxmltools.convert_keras(keras_model)
-
-        self.assertTrue(onnx_model_p1 or coreml_model is None)
-        self.assertTrue(onnx_model_p2)
-
-        if self._no_available_inference_engine():
-            return
-
-        if isinstance(x, list):
-            x_t = [np.transpose(_, [0, 2, 3, 1]) for _ in x]
-        else:
-            x_t = np.transpose(x, [0, 2, 3, 1])
-        y_reference = np.transpose(keras_model.predict(x_t), [0, 3, 1, 2])
-        y_produced = evaluate_deep_model(onnx_model_p1, x)
-
-        self.assertTrue(np.allclose(y_reference, y_produced))
-
-        # Verify Keras-to-ONNX path
-        y_reference = np.transpose(y_reference, [0, 2, 3, 1])
-        y_produced = evaluate_deep_model(onnx_model_p2, x_t)
-
-        self.assertTrue(np.allclose(y_reference, y_produced, atol=1e-6))
-
-    def test_dense(self):
-        N, C, D = 2, 3, 2
-        x = create_tensor(N, C)
-
-        input = Input(shape=(C,))
-        result = Dense(D)(input)
-        keras_model = Model(inputs=input, outputs=result)
-        keras_model.compile(optimizer='adagrad', loss='mse')
-
-        try:
-            coreml_model = coremltools.converters.keras.convert(keras_model)
-        except (AttributeError, ImportError) as e:
-            warnings.warn("Unable to test due to an error in coremltools '{0}'.".format(e))
-            return
-        onnx_model = onnxmltools.convert_coreml(coreml_model)
-
-        if not self._no_available_inference_engine():
-            y_reference = keras_model.predict(x)
-            y_produced = evaluate_deep_model(onnx_model, x).reshape(N, D)
-
-            self.assertTrue(np.allclose(y_reference, y_produced))
-
-    def test_dense_with_dropout(self):
-        N, C, D = 2, 3, 2
-        x = create_tensor(N, C)
-
-        input = Input(shape=(C,))
-        hidden = Dense(D, activation='relu')(input)
-        result = Dropout(0.2)(hidden)
-
-        keras_model = Model(inputs=input, outputs=result)
-        keras_model.compile(optimizer='sgd', loss='mse')
-
-        self._test_one_to_one_operator_keras(keras_model, x)
-
-    def test_conv_4d(self):
-        N, C, H, W = 1, 2, 4, 3
-        x = create_tensor(N, C, H, W)
-
-        input = Input(shape=(H, W, C))
-        result = Conv2D(2, kernel_size=(1, 2), strides=(1, 1), padding='valid', input_shape=(H, W, C),
-                        data_format='channels_last')(input)
-        model = Model(inputs=input, outputs=result)
-        model.compile(optimizer='adagrad', loss='mse')
-
-        self._test_one_to_one_operator_coreml_channels_last(model, x)
-
-    def test_pooling_4d(self):
-        layers_to_be_tested = [MaxPooling2D, AveragePooling2D]
-        N, C, H, W = 1, 2, 4, 3
-        x = create_tensor(N, C, H, W)
-        for layer in layers_to_be_tested:
-            input = Input(shape=(H, W, C))
-            result = layer(2, data_format='channels_last')(input)
-            model = Model(inputs=input, outputs=result)
-            model.compile(optimizer='adagrad', loss='mse')
-
-            self._test_one_to_one_operator_coreml_channels_last(model, x)
-
-    @unittest.skipIf(find_inference_engine() == rt_cntk, 'Skip because CNTK is not able to evaluate this model')
-    def test_convolution_transpose_2d(self):
-        N, C, H, W = 2, 2, 1, 1
-        x = create_tensor(N, C, H, W)
-        input = Input(shape=(H, W, C))
-        result = Conv2DTranspose(2, (2, 1), data_format='channels_last')(input)
-        model = Model(inputs=input, outputs=result)
-        model.compile(optimizer='adagrad', loss='mse')
-
-        self._test_one_to_one_operator_coreml_channels_last(model, x)
-
-    def test_merge_2d(self):
-        # Skip Concatenate for now because  CoreML Concatenate needs 4-D input
-        layers_to_be_tested = [Add, Maximum, Multiply, Average, Dot]
-        N, C = 2, 3
-        x1 = create_tensor(N, C)
-        x2 = create_tensor(N, C)
-        for layer in layers_to_be_tested:
-            input1 = Input(shape=(C,))
-            input2 = Input(shape=(C,))
-            if layer == Dot:
-                result = layer(axes=-1)([input1, input2])
-            else:
-                result = layer()([input1, input2])
-            model = Model(inputs=[input1, input2], outputs=result)
-            model.compile(optimizer='adagrad', loss='mse')
-            self._test_one_to_one_operator_coreml(model, [x1, x2])
-
-    def test_merge_4d(self):
-        layers_to_be_tested = [Add, Maximum, Multiply, Average, Concatenate]
-        N, C, H, W = 2, 2, 1, 3
-        x1 = create_tensor(N, C, H, W)
-        x2 = create_tensor(N, C, H, W)
-        for layer in layers_to_be_tested:
-            input1 = Input(shape=(H, W, C))
-            input2 = Input(shape=(H, W, C))
-            output = layer()([input1, input2])
-            model = Model(inputs=[input1, input2], outputs=output)
-            model.compile(optimizer='adagrad', loss='mse')
-            self._test_one_to_one_operator_coreml_channels_last(model, [x1, x2])
-
-    def test_activation_2d(self):
-        activation_to_be_tested = ['tanh', 'relu', 'sigmoid', 'softsign', 'elu', 'softplus', LeakyReLU]
-        N, C = 2, 3
-        x = create_tensor(N, C)
-
-        for activation in activation_to_be_tested:
-            input = Input(shape=(C,))
-            if isinstance(activation, str):
-                result = Activation(activation)(input)
-            else:
-                result = activation()(input)
-            model = Model(inputs=input, outputs=result)
-            model.compile(optimizer='adagrad', loss='mse')
-
-            self._test_one_to_one_operator_coreml(model, x)
-
-    def test_activation_4d(self):
-        activation_to_be_tested = ['tanh', 'relu', 'sigmoid', 'softsign', 'elu', 'softplus', LeakyReLU]
-
-        N, C, H, W = 2, 3, 4, 5
-        x = create_tensor(N, C, H, W)
-
-        for activation in activation_to_be_tested:
-            input = Input(shape=(H, W, C))
-            if isinstance(activation, str):
-                result = Activation(activation)(input)
-            else:
-                result = activation()(input)
-            model = Model(inputs=input, outputs=result)
-            model.compile(optimizer='adagrad', loss='mse')
-
-            self._test_one_to_one_operator_coreml_channels_last(model, x)
-
-    @unittest.skipIf(find_inference_engine() != rt_caffe2, "only for caffe2")
-    def test_embedding(self):
-        # This test is active only for Caffe2
-        low, high = 0, 3
-        x = np.random.randint(low=low, high=high, size=2, dtype='int64')
-        model = Sequential()
-        model.add(Embedding(high - low + 1, 2, input_length=1))
-        model.compile(optimizer='adagrad', loss='mse')
-
-        self._test_one_to_one_operator_coreml(model, x)
-
-    @unittest.skipIf(find_inference_engine() == rt_caffe2, "caffe2 does not work")
-    def test_batch_normalization(self):
-        N, C, H, W = 2, 2, 3, 4
-        x = create_tensor(N, C, H, W)
-        model = Sequential()
-        input = Input(shape=(H, W, C))
-        result = BatchNormalization(beta_initializer='random_uniform', gamma_initializer='random_uniform',
-                                    moving_mean_initializer='random_uniform',
-                                    moving_variance_initializer=RandomUniform(minval=0.1, maxval=0.5),
-                                    )(input)
-        model = Model(inputs=input, outputs=result)
-        model.compile(optimizer='adagrad', loss='mse')
-
-        self._test_one_to_one_operator_coreml_channels_last(model, x)
-
-    @unittest.skip(find_inference_engine() != rt_onnxruntime)
-    def test_gru(self):
-        N, T, C, D = 1, 2, 3, 2
-        input = Input(shape=(T, C))
-        rnn = GRU(D, recurrent_activation='sigmoid')
-        result = rnn(input)
-        model = Model([input], [result])
-        model.compile(optimizer='adagrad', loss='mse')
-
-        x = np.random.rand(N, T, C)
-        self._test_one_to_one_operator_coreml(model, x)
-
-    @unittest.skipIf(find_inference_engine() != rt_caffe2, "only for caffe2")
-    def test_upsample(self):
-        N, C, H, W = 2, 3, 1, 2
-        x = create_tensor(N, C, H, W)
-
-        input = Input(shape=(H, W, C))
-        result = UpSampling2D(input)
-        model = Model(inputs=input, outputs=result)
-        model.compile(optimizer='adagrad', loss='mse')
-
-        self._test_one_to_one_operator_coreml_channels_last(model, x)
-
-    @unittest.skipIf(find_inference_engine() == rt_cntk, "does not work for CNTK")
-    def test_flatten(self):
-        N, C, H, W, D = 2, 3, 1, 2, 2
-        x = create_tensor(N, C, H, W)
-
-        keras_model = Sequential()
-        keras_model.add(Flatten(input_shape=(H, W, C)))
-        keras_model.add(Dense(D))
-        keras_model.compile(optimizer='adagrad', loss='mse')
-
-        try:
-            coreml_model = coremltools.converters.keras.convert(keras_model)        
-        except ImportError:
-            warnings.warn("Issue in coremltools.")
-            return
-        onnx_model = onnxmltools.convert_coreml(coreml_model)
-        self.assertIsNotNone(onnx_model)
-
-        if not self._no_available_inference_engine():
-            y_reference = keras_model.predict(np.transpose(x, [0, 2, 3, 1]))
-            y_produced = evaluate_deep_model(onnx_model, x).reshape(N, D)
-            self.assertTrue(np.allclose(y_reference, y_produced))
-
-    @unittest.skipIf(find_inference_engine() == rt_cntk, "does not work for CNTK")
-    def test_reshape(self):
-        N, C, H, W = 2, 3, 1, 2
-        x = create_tensor(N, C, H, W)
-
-        keras_model = Sequential()
-        keras_model.add(Reshape((1, C * H * W, 1), input_shape=(H, W, C)))
-        keras_model.compile(optimizer='adagrad', loss='mse')
-
-        self._test_one_to_one_operator_coreml_channels_last(keras_model, x)
-
-    def test_sequential_model_with_multiple_operators(self):
-        N, C, H, W = 2, 3, 5, 5
-        x = create_tensor(N, C, H, W)
-
-        model = Sequential()
-        model.add(Conv2D(2, kernel_size=(1, 2), strides=(1, 1), padding='valid', input_shape=(H, W, C),
-                         data_format='channels_last'))
-        model.add(Activation('relu'))
-        model.add(Conv2D(2, kernel_size=(1, 2), strides=(1, 1), padding='valid', input_shape=(H, W, C),
-                         data_format='channels_last'))
-        model.add(Activation('relu'))
-        model.add(MaxPooling2D((2, 2), strides=(2, 2), data_format='channels_last'))
-
-        model.compile(optimizer='adagrad', loss='mse')
-
-        self._test_one_to_one_operator_coreml_channels_last(model, x)
-
-    @unittest.skipIf(find_inference_engine() == rt_cntk, "does not work for CNTK")
-    def test_recursive_model(self):
-        N, C, D = 2, 3, 3
-        x = create_tensor(N, C)
-
-        sub_input1 = Input(shape=(C,))
-        sub_mapped1 = Dense(D)(sub_input1)
-        sub_model1 = Model(inputs=sub_input1, outputs=sub_mapped1)
-
-        sub_input2 = Input(shape=(C,))
-        sub_mapped2 = Dense(D)(sub_input2)
-        sub_model2 = Model(inputs=sub_input2, outputs=sub_mapped2)
-
-        input1 = Input(shape=(D,))
-        input2 = Input(shape=(D,))
-        mapped1_2 = sub_model1(input1)
-        mapped2_2 = sub_model2(input2)
-        sub_sum = Add()([mapped1_2, mapped2_2])
-        keras_model = Model(inputs=[input1, input2], outputs=[sub_sum])
-
-        try:
-            coreml_model = coremltools.converters.keras.convert(keras_model)
-        except (AttributeError, ImportError) as e:
-            warnings.warn("Unable to test due to an error in coremltools '{0}'".format(e))
-            return
-        
-        onnx_model = onnxmltools.convert_coreml(coreml_model)
-        self.assertIsNotNone(onnx_model)
-        if not self._no_available_inference_engine():
-            x = [x, 2*x]
-            y_reference = keras_model.predict(x)
-            y_produced = evaluate_deep_model(onnx_model, x).reshape(N, D)
-            self.assertTrue(np.allclose(y_reference, y_produced))
-
-    def test_recursive_and_shared_model(self):
-        N, C, D = 2, 3, 3
-        x = create_tensor(N, C)
-
-        sub_input1 = Input(shape=(C,))
-        sub_mapped1 = Dense(D)(sub_input1)
-        sub_output1 = Activation('sigmoid')(sub_mapped1)
-        sub_model1 = Model(inputs=sub_input1, outputs=sub_output1)
-
-        sub_input2 = Input(shape=(C,))
-        sub_mapped2 = sub_model1(sub_input2)
-        sub_output2 = Activation('tanh')(sub_mapped2)
-        sub_model2 = Model(inputs=sub_input2, outputs=sub_output2)
-
-        input1 = Input(shape=(D,))
-        input2 = Input(shape=(D,))
-        mapped1_1 = Activation('tanh')(input1)
-        mapped2_1 = Activation('sigmoid')(input2)
-        mapped1_2 = sub_model1(mapped1_1)
-        mapped1_3 = sub_model1(mapped1_2)
-        mapped2_2 = sub_model2(mapped2_1)
-        sub_sum = Add()([mapped1_3, mapped2_2])
-        model = Model(inputs=[input1, input2], outputs=sub_sum)
-        # coremltools can't convert this kind of model.
-        self._test_one_to_one_operator_keras(model, [x, 2 * x])
-
-
-if __name__ == "__main__":
-    unittest.main()
->>>>>>> 29cd47d4
+    unittest.main()