--- conflicted
+++ resolved
@@ -8,18 +8,12 @@
 import numpy as np
 import unittest
 
-<<<<<<< HEAD
 def has_tensorflow():
     try:
         import tensorflow
         return tensorflow is not None
     except ImportError:
         return False
-=======
-from keras import backend as K
-from keras.models import Sequential
-from keras.layers import *
->>>>>>> 8b4ea617
 
 if has_tensorflow():
     import keras
