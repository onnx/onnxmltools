<<<<<<< HEAD
# -------------------------------------------------------------------------
# Copyright (c) Microsoft Corporation. All rights reserved.
# Licensed under the MIT License. See License.txt in the project root for
# license information.
# --------------------------------------------------------------------------
import onnxmltools
from onnxmltools.utils import dump_data_and_model
import numpy as np
import unittest
import keras

from keras import backend as K
from keras.layers import *


class ScaledTanh(keras.layers.Layer):
    def __init__(self, alpha=1.0, beta=1.0, **kwargs):
        super(ScaledTanh, self).__init__(**kwargs)
        self.alpha = alpha
        self.beta = beta

    def build(self, input_shape):
        super(ScaledTanh, self).build(input_shape)

    def call(self, inputs, **kwargs):
        return self.alpha * K.tanh(self.beta * inputs)

    def compute_output_shape(self, input_shape):
        return input_shape


def custom_activation(scope, operator, container):
    # type:(ScopeBase, OperatorBase, ModelContainer) -> None
    container.add_node('ScaledTanh', operator.input_full_names, operator.output_full_names,
                       op_version=1, alpha=operator.original_operator.alpha, beta=operator.original_operator.beta)


class TestKerasConverter(unittest.TestCase):
    def test_custom_op(self):
        N, C, H, W = 2, 3, 5, 5
        x = np.random.rand(N, H, W, C).astype(np.float32, copy=False)

        model = keras.Sequential()
        model.add(Conv2D(2, kernel_size=(1, 2), strides=(1, 1), padding='valid', input_shape=(H, W, C),
                         data_format='channels_last'))
        model.add(ScaledTanh(0.9, 2.0))
        model.add(MaxPooling2D((2, 2), strides=(2, 2), data_format='channels_last'))

        model.compile(optimizer='sgd', loss='mse')
        converted_model = onnxmltools.convert_keras(model, custom_conversion_functions={ScaledTanh: custom_activation})

        actual = model.predict(x)
        self.assertIsNotNone(actual)

        self.assertIsNotNone(converted_model)
        # to check the model, you can print(str(converted_model))
        dump_data_and_model(x.astype(np.float32), model, converted_model, basename="KerasCustomOp-Out0",
                            context=dict(ScaledTanh=ScaledTanh))

    def test_channel_last(self):
        N, C, H, W = 2, 3, 5, 5
        x = np.random.rand(N, H, W, C).astype(np.float32, copy=False)

        model = keras.Sequential()
        model.add(Conv2D(2, kernel_size=(1, 2), strides=(1, 1), padding='valid', input_shape=(H, W, C),
                         data_format='channels_last'))  # , activation='softmax')
        model.add(MaxPooling2D((2, 2), strides=(2, 2), data_format='channels_last'))

        model.compile(optimizer='sgd', loss='mse')
        converted_model = onnxmltools.convert_keras(model, channel_first_inputs=[model.inputs[0].name])

        expected = model.predict(x)
        self.assertIsNotNone(expected)
        self.assertIsNotNone(converted_model)

        try:
            import onnxruntime
            sess = onnxruntime.InferenceSession(converted_model.SerializeToString())
            actual = sess.run([], {sess.get_inputs()[0].name:
                                         np.transpose(x.astype(np.float32), [0, 3, 1, 2])})
            self.assertTrue(np.allclose(expected, actual, rtol=1.e-3))
        except ImportError:
            pass


if __name__ == "__main__":
    unittest.main()
=======
# -------------------------------------------------------------------------
# Copyright (c) Microsoft Corporation. All rights reserved.
# Licensed under the MIT License. See License.txt in the project root for
# license information.
# --------------------------------------------------------------------------
import onnxmltools
from onnxmltools.utils import dump_data_and_model
import numpy as np
import unittest
import keras

from keras import backend as K
from keras.models import Sequential
from keras.layers import *


class ScaledTanh(keras.layers.Layer):
    def __init__(self, alpha=1.0, beta=1.0, **kwargs):
        super(ScaledTanh, self).__init__(**kwargs)
        self.alpha = alpha
        self.beta = beta

    def build(self, input_shape):
        super(ScaledTanh, self).build(input_shape)

    def call(self, inputs, **kwargs):
        return self.alpha * K.tanh(self.beta * inputs)

    def compute_output_shape(self, input_shape):
        return input_shape


def custom_activation(scope, operator, container):
    # type:(ScopeBase, OperatorBase, ModelContainer) -> None
    container.add_node('ScaledTanh', operator.input_full_names, operator.output_full_names,
                       op_version=1, alpha=operator.original_operator.alpha, beta=operator.original_operator.beta)


class TestKerasConverter(unittest.TestCase):
    def test_custom_op(self):
        N, C, H, W = 2, 3, 5, 5
        x = np.random.rand(N, H, W, C).astype(np.float32, copy=False)

        model = Sequential()
        model.add(Conv2D(2, kernel_size=(1, 2), strides=(1, 1), padding='valid', input_shape=(H, W, C),
                         data_format='channels_last'))
        model.add(ScaledTanh(0.9, 2.0))
        model.add(MaxPooling2D((2, 2), strides=(2, 2), data_format='channels_last'))

        model.compile(optimizer='sgd', loss='mse')
        converted_model = onnxmltools.convert_keras(model, custom_conversion_functions={ScaledTanh: custom_activation})

        actual = model.predict(x)
        self.assertIsNotNone(actual)

        self.assertIsNotNone(converted_model)
        # to check the model, you can print(str(converted_model))
        dump_data_and_model(x.astype(np.float32), model, converted_model, basename="KerasCustomOp-Out0",
                            context=dict(ScaledTanh=ScaledTanh))

    def test_channel_last(self):
        N, C, H, W = 2, 3, 5, 5
        x = np.random.rand(N, H, W, C).astype(np.float32, copy=False)

        model = Sequential()
        model.add(Conv2D(2, kernel_size=(1, 2), strides=(1, 1), padding='valid', input_shape=(H, W, C),
                         data_format='channels_last'))  # , activation='softmax')
        model.add(MaxPooling2D((2, 2), strides=(2, 2), data_format='channels_last'))

        model.compile(optimizer='sgd', loss='mse')
        converted_model = onnxmltools.convert_keras(model, channel_first_inputs=[model.inputs[0].name])

        expected = model.predict(x)
        self.assertIsNotNone(expected)
        self.assertIsNotNone(converted_model)

        try:
            import onnxruntime
            sess = onnxruntime.InferenceSession(converted_model.SerializeToString())
            actual = sess.run([], {sess.get_inputs()[0].name:
                                         np.transpose(x.astype(np.float32), [0, 3, 1, 2])})
            self.assertTrue(np.allclose(expected, actual, rtol=1.e-3))
        except ImportError:
            pass


if __name__ == "__main__":
    unittest.main()
>>>>>>> 29cd47d4
<|MERGE_RESOLUTION|>--- conflicted
+++ resolved
@@ -1,92 +1,3 @@
-<<<<<<< HEAD
-# -------------------------------------------------------------------------
-# Copyright (c) Microsoft Corporation. All rights reserved.
-# Licensed under the MIT License. See License.txt in the project root for
-# license information.
-# --------------------------------------------------------------------------
-import onnxmltools
-from onnxmltools.utils import dump_data_and_model
-import numpy as np
-import unittest
-import keras
-
-from keras import backend as K
-from keras.layers import *
-
-
-class ScaledTanh(keras.layers.Layer):
-    def __init__(self, alpha=1.0, beta=1.0, **kwargs):
-        super(ScaledTanh, self).__init__(**kwargs)
-        self.alpha = alpha
-        self.beta = beta
-
-    def build(self, input_shape):
-        super(ScaledTanh, self).build(input_shape)
-
-    def call(self, inputs, **kwargs):
-        return self.alpha * K.tanh(self.beta * inputs)
-
-    def compute_output_shape(self, input_shape):
-        return input_shape
-
-
-def custom_activation(scope, operator, container):
-    # type:(ScopeBase, OperatorBase, ModelContainer) -> None
-    container.add_node('ScaledTanh', operator.input_full_names, operator.output_full_names,
-                       op_version=1, alpha=operator.original_operator.alpha, beta=operator.original_operator.beta)
-
-
-class TestKerasConverter(unittest.TestCase):
-    def test_custom_op(self):
-        N, C, H, W = 2, 3, 5, 5
-        x = np.random.rand(N, H, W, C).astype(np.float32, copy=False)
-
-        model = keras.Sequential()
-        model.add(Conv2D(2, kernel_size=(1, 2), strides=(1, 1), padding='valid', input_shape=(H, W, C),
-                         data_format='channels_last'))
-        model.add(ScaledTanh(0.9, 2.0))
-        model.add(MaxPooling2D((2, 2), strides=(2, 2), data_format='channels_last'))
-
-        model.compile(optimizer='sgd', loss='mse')
-        converted_model = onnxmltools.convert_keras(model, custom_conversion_functions={ScaledTanh: custom_activation})
-
-        actual = model.predict(x)
-        self.assertIsNotNone(actual)
-
-        self.assertIsNotNone(converted_model)
-        # to check the model, you can print(str(converted_model))
-        dump_data_and_model(x.astype(np.float32), model, converted_model, basename="KerasCustomOp-Out0",
-                            context=dict(ScaledTanh=ScaledTanh))
-
-    def test_channel_last(self):
-        N, C, H, W = 2, 3, 5, 5
-        x = np.random.rand(N, H, W, C).astype(np.float32, copy=False)
-
-        model = keras.Sequential()
-        model.add(Conv2D(2, kernel_size=(1, 2), strides=(1, 1), padding='valid', input_shape=(H, W, C),
-                         data_format='channels_last'))  # , activation='softmax')
-        model.add(MaxPooling2D((2, 2), strides=(2, 2), data_format='channels_last'))
-
-        model.compile(optimizer='sgd', loss='mse')
-        converted_model = onnxmltools.convert_keras(model, channel_first_inputs=[model.inputs[0].name])
-
-        expected = model.predict(x)
-        self.assertIsNotNone(expected)
-        self.assertIsNotNone(converted_model)
-
-        try:
-            import onnxruntime
-            sess = onnxruntime.InferenceSession(converted_model.SerializeToString())
-            actual = sess.run([], {sess.get_inputs()[0].name:
-                                         np.transpose(x.astype(np.float32), [0, 3, 1, 2])})
-            self.assertTrue(np.allclose(expected, actual, rtol=1.e-3))
-        except ImportError:
-            pass
-
-
-if __name__ == "__main__":
-    unittest.main()
-=======
 # -------------------------------------------------------------------------
 # Copyright (c) Microsoft Corporation. All rights reserved.
 # Licensed under the MIT License. See License.txt in the project root for
@@ -175,4 +86,3 @@
 
 if __name__ == "__main__":
     unittest.main()
->>>>>>> 29cd47d4
