# -------------------------------------------------------------------------
# Copyright (c) Microsoft Corporation. All rights reserved.
# Licensed under the MIT License. See License.txt in the project root for
# license information.
# --------------------------------------------------------------------------
import onnxmltools
import numpy as np
import unittest
import onnx
from distutils.version import StrictVersion

<<<<<<< HEAD

def has_tensorflow():
    try:
        import tensorflow
        return tensorflow is not None
    except ImportError:
        return False


if has_tensorflow():
    import keras
    from keras import backend as K
    from keras.layers import *

=======
from keras.layers import *
>>>>>>> a7cab9fe

class TestOpsetComparison(unittest.TestCase):
    @unittest.skipIf(not has_tensorflow(), reason="tensorflow not released yet on python 3.7")
    @unittest.skipIf(StrictVersion(onnx.__version__) < StrictVersion("1.2"),
                     "Not supported in ONNX version less than 1.2, since this test requires opset 7.")
    def test_model_creation(self):
        N, C, H, W = 2, 3, 5, 5
        input1 = keras.layers.Input(shape=(H, W, C))
        x1 = keras.layers.Dense(8, activation='relu')(input1)
        input2 = keras.layers.Input(shape=(H, W, C))
        x2 = keras.layers.Dense(8, activation='relu')(input2)
        maximum_layer = keras.layers.Maximum()([x1, x2])

        out = keras.layers.Dense(8)(maximum_layer)
        model = keras.models.Model(inputs=[input1, input2], outputs=out)

        trial1 = np.random.rand(N, H, W, C).astype(np.float32, copy=False)
        trial2 = np.random.rand(N, H, W, C).astype(np.float32, copy=False)

        predicted = model.predict([trial1, trial2])
        self.assertIsNotNone(predicted)

        converted_model_7 = onnxmltools.convert_keras(model, target_opset=7)
        converted_model_5 = onnxmltools.convert_keras(model, target_opset=5)

        self.assertIsNotNone(converted_model_7)
        self.assertIsNotNone(converted_model_5)

        opset_comparison = converted_model_7.opset_import[0].version > converted_model_5.opset_import[0].version

        self.assertTrue(opset_comparison)


if __name__ == "__main__":
    unittest.main()<|MERGE_RESOLUTION|>--- conflicted
+++ resolved
@@ -9,7 +9,6 @@
 import onnx
 from distutils.version import StrictVersion
 
-<<<<<<< HEAD
 
 def has_tensorflow():
     try:
@@ -24,9 +23,6 @@
     from keras import backend as K
     from keras.layers import *
 
-=======
-from keras.layers import *
->>>>>>> a7cab9fe
 
 class TestOpsetComparison(unittest.TestCase):
     @unittest.skipIf(not has_tensorflow(), reason="tensorflow not released yet on python 3.7")
