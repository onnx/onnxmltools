--- conflicted
+++ resolved
@@ -5,7 +5,6 @@
 """
 import tempfile
 import numpy
-import scipy
 import os
 
 try:
@@ -16,23 +15,21 @@
         NU_SVR as NuSVR,
     )
     import libsvm.svmutil as svmutil
+
     DISABLED = False
 except ImportError:
-<<<<<<< HEAD
-    from svm import C_SVC as SVC, EPSILON_SVR as SVR, NU_SVC as NuSVC, NU_SVR as NuSVR
-    import svmutil
-=======
     try:
-        import svm
-        from svm import C_SVC as SVC, EPSILON_SVR as SVR, NU_SVC as NuSVC, NU_SVR as NuSVR
+        from svm import (
+            C_SVC as SVC,
+            EPSILON_SVR as SVR,
+            NU_SVC as NuSVC,
+            NU_SVR as NuSVR,
+        )
         import svmutil
     except ImportError:
         DISABLED = True
->>>>>>> b4696fb1
-
-import onnxruntime
+
 import unittest
-import packaging.version as pv
 from onnx.defs import onnx_opset_version
 from onnxconverter_common.onnx_ex import DEFAULT_OPSET_NUMBER
 from sklearn.datasets import load_iris
@@ -50,12 +47,14 @@
 if not DISABLED:
     try:
         from scipy import ctypeslib
+
+        DISABLED = ctypeslib is None
     except ImportError:
         DISABLED = True
 
 if not DISABLED:
     from onnxmltools.convert.libsvm import convert
-    
+
 
 TARGET_OPSET = min(DEFAULT_OPSET_NUMBER, onnx_opset_version())
 
@@ -133,12 +132,7 @@
 
 
 class TestSvmLibSVM(unittest.TestCase):
-<<<<<<< HEAD
-=======
-
-    @unittest.skipIf(DISABLED,
-                     reason="svmlib not really maintained")
->>>>>>> b4696fb1
+    @unittest.skipIf(DISABLED, reason="svmlib not really maintained")
     def test_convert_svmc_linear(self):
         iris = load_iris()
 
@@ -165,21 +159,14 @@
             target_opset=TARGET_OPSET,
         )
         self.assertTrue(node is not None)
-<<<<<<< HEAD
         dump_data_and_model(
             X[:5].astype(numpy.float32),
             SkAPIClProba2(libsvm_model),
             node,
             basename="LibSvmSvmcLinear-Dec2",
-            allow_failure=pv.Version(onnxruntime.__version__) < pv.Version("0.5.0"),
-        )
-=======
-        dump_data_and_model(X[:5].astype(numpy.float32), SkAPIClProba2(libsvm_model), node,
-                            basename="LibSvmSvmcLinear-Dec2")
->>>>>>> b4696fb1
-
-    @unittest.skipIf(DISABLED,
-                     reason="svmlib not really maintained")
+        )
+
+    @unittest.skipIf(DISABLED, reason="svmlib not really maintained")
     def test_convert_svmc(self):
         iris = load_iris()
 
@@ -213,8 +200,7 @@
             basename="LibSvmSvmc-Dec2",
         )
 
-    @unittest.skipIf(DISABLED,
-                     reason="svmlib not really maintained")
+    @unittest.skipIf(DISABLED, reason="svmlib not really maintained")
     def test_convert_svmr_linear(self):
         iris = load_iris()
 
@@ -245,8 +231,7 @@
             basename="LibSvmSvmrLinear-Dec3",
         )
 
-    @unittest.skipIf(DISABLED,
-                     reason="svmlib not really maintained")
+    @unittest.skipIf(DISABLED, reason="svmlib not really maintained")
     def test_convert_svmr(self):
         iris = load_iris()
 
@@ -278,8 +263,7 @@
             basename="LibSvmSvmr",
         )
 
-    @unittest.skipIf(DISABLED,
-                     reason="svmlib not really maintained")
+    @unittest.skipIf(DISABLED, reason="svmlib not really maintained")
     def test_convert_nusvmr(self):
         iris = load_iris()
 
@@ -311,8 +295,7 @@
             basename="LibSvmNuSvmr",
         )
 
-    @unittest.skipIf(DISABLED,
-                     reason="svmlib not really maintained")
+    @unittest.skipIf(DISABLED, reason="svmlib not really maintained")
     def test_convert_nusvmc(self):
         iris = load_iris()
 
@@ -339,21 +322,14 @@
             target_opset=TARGET_OPSET,
         )
         self.assertTrue(node is not None)
-<<<<<<< HEAD
         dump_data_and_model(
             X[:5].astype(numpy.float32),
             SkAPIClProba2(libsvm_model),
             node,
             basename="LibSvmNuSvmc-Dec2",
-            allow_failure=pv.Version(onnxruntime.__version__) <= pv.Version("0.1.3"),
-        )
-=======
-        dump_data_and_model(X[:5].astype(numpy.float32), SkAPIClProba2(libsvm_model), node,
-                            basename="LibSvmNuSvmc-Dec2")
->>>>>>> b4696fb1
-
-    @unittest.skipIf(DISABLED,
-                     reason="svmlib not really maintained")
+        )
+
+    @unittest.skipIf(DISABLED, reason="svmlib not really maintained")
     def test_convert_svmc_linear_raw(self):
         iris = load_iris()
 
@@ -381,22 +357,15 @@
         )
         self.assertTrue(node is not None)
         # known svm runtime dimension error in ONNX Runtime
-<<<<<<< HEAD
         dump_data_and_model(
             X[:5].astype(numpy.float32),
             SkAPICl(libsvm_model),
             node,
             basename="LibSvmSvmcLinearRaw-Dec3",
             verbose=False,
-            allow_failure=pv.Version(onnxruntime.__version__) < pv.Version("0.5.0"),
-        )
-=======
-        dump_data_and_model(X[:5].astype(numpy.float32), SkAPICl(libsvm_model), node,
-                            basename="LibSvmSvmcLinearRaw-Dec3", verbose=False)
->>>>>>> b4696fb1
-
-    @unittest.skipIf(DISABLED,
-                     reason="svmlib not really maintained")
+        )
+
+    @unittest.skipIf(DISABLED, reason="svmlib not really maintained")
     def test_convert_svmc_raw(self):
         iris = load_iris()
 
@@ -424,22 +393,15 @@
             target_opset=TARGET_OPSET,
         )
         self.assertTrue(node is not None)
-<<<<<<< HEAD
         dump_data_and_model(
             X[:5].astype(numpy.float32),
             SkAPICl(libsvm_model),
             node,
             basename="LibSvmSvmcRaw",
-            allow_failure=pv.Version(onnxruntime.__version__) < pv.Version("0.5.0"),
-        )
-=======
-        dump_data_and_model(X[:5].astype(numpy.float32), SkAPICl(libsvm_model), node,
-                            basename="LibSvmSvmcRaw")
->>>>>>> b4696fb1
+        )
 
     @unittest.skip(reason="libsvm crashes.")
-    @unittest.skipIf(DISABLED,
-                     reason="svmlib not really maintained")
+    @unittest.skipIf(DISABLED, reason="svmlib not really maintained")
     def test_convert_nusvmc_linear_raw(self):
         iris = load_iris()
 
@@ -467,22 +429,15 @@
         )
         self.assertTrue(node is not None)
         X2 = numpy.vstack([X[:5], X[60:65]])  # 5x0, 5x1
-<<<<<<< HEAD
         dump_data_and_model(
             X2.astype(numpy.float32),
             SkAPICl(libsvm_model),
             node,
             basename="LibSvmNuSvmcRaw",
             verbose=False,
-            allow_failure=pv.Version(onnxruntime.__version__) <= pv.Version("0.1.3"),
-        )
-=======
-        dump_data_and_model(X2.astype(numpy.float32), SkAPICl(libsvm_model), node,
-                            basename="LibSvmNuSvmcRaw", verbose=False)
->>>>>>> b4696fb1
-
-    @unittest.skipIf(DISABLED,
-                     reason="svmlib not really maintained")
+        )
+
+    @unittest.skipIf(DISABLED, reason="svmlib not really maintained")
     def test_convert_svmc_rbf_raw_multi(self):
         iris = load_iris()
 
@@ -510,22 +465,15 @@
         )
         self.assertTrue(node is not None)
         X2 = numpy.vstack([X[:2], X[60:62], X[110:112], X[147:149]])  # 5x0, 5x1
-<<<<<<< HEAD
         dump_data_and_model(
             X2.astype(numpy.float32),
             SkAPICl(libsvm_model),
             node,
             basename="LibSvmNuSvmcRaw",
             verbose=False,
-            allow_failure=pv.Version(onnxruntime.__version__) <= pv.Version("0.1.3"),
-        )
-=======
-        dump_data_and_model(X2.astype(numpy.float32), SkAPICl(libsvm_model), node,
-                            basename="LibSvmNuSvmcRaw", verbose=False)
->>>>>>> b4696fb1
-
-    @unittest.skipIf(DISABLED,
-                     reason="svmlib not really maintained")
+        )
+
+    @unittest.skipIf(DISABLED, reason="svmlib not really maintained")
     def test_convert_svmc_linear_raw_multi(self):
         iris = load_iris()
 
@@ -553,19 +501,13 @@
         )
         self.assertTrue(node is not None)
         X2 = numpy.vstack([X[:2], X[60:62], X[110:112], X[147:149]])  # 5x0, 5x1
-<<<<<<< HEAD
         dump_data_and_model(
             X2.astype(numpy.float32),
             SkAPICl(libsvm_model),
             node,
             basename="LibSvmSvmcRaw-Dec3",
             verbose=False,
-            allow_failure=pv.Version(onnxruntime.__version__) <= pv.Version("0.1.3"),
-        )
-=======
-        dump_data_and_model(X2.astype(numpy.float32), SkAPICl(libsvm_model), node,
-                            basename="LibSvmSvmcRaw-Dec3", verbose=False)
->>>>>>> b4696fb1
+        )
 
 
 if __name__ == "__main__":
