# SPDX-License-Identifier: Apache-2.0

"""
Tests scilit-learn's tree-based methods' converters.
"""
import os
import unittest
import numpy as np
from numpy.testing import assert_almost_equal
import pandas
from sklearn.datasets import (
    load_diabetes,
    load_iris,
    make_classification,
    load_digits,
    make_regression,
)
from sklearn.model_selection import train_test_split
<<<<<<< HEAD
from xgboost import XGBRegressor, XGBClassifier, train, DMatrix, Booster, train as train_xgb
=======
from xgboost import (
    XGBRegressor,
    XGBClassifier,
    train,
    DMatrix,
    Booster,
    train as train_xgb,
)
>>>>>>> 8a0a6831
from sklearn.preprocessing import StandardScaler
from onnx.defs import onnx_opset_version
from onnxconverter_common.onnx_ex import DEFAULT_OPSET_NUMBER
from onnxmltools.convert import convert_xgboost
from onnxmltools.convert.common.data_types import FloatTensorType
from onnxmltools.utils import dump_data_and_model
from onnxruntime import InferenceSession


TARGET_OPSET = min(DEFAULT_OPSET_NUMBER, onnx_opset_version())


def fct_cl2(y):
    y[y == 2] = 0
    return y


def fct_cl3(y):
    y[y == 0] = 6
    return y


def fct_id(y):
    return y


def _fit_classification_model(model, n_classes, is_str=False, dtype=None):
    x, y = make_classification(
        n_classes=n_classes,
        n_features=100,
        n_samples=1000,
        random_state=42,
        n_informative=7,
    )
    y = y.astype(np.str_) if is_str else y.astype(np.int64)
    x_train, x_test, y_train, _ = train_test_split(x, y, test_size=0.5, random_state=42)
    if dtype is not None:
        y_train = y_train.astype(dtype)
    model.fit(x_train, y_train)
    return model, x_test.astype(np.float32)


class TestXGBoostModels(unittest.TestCase):
    def test_xgb_regressor(self):
        iris = load_diabetes()
        x = iris.data
        y = iris.target
        x_train, x_test, y_train, _ = train_test_split(
            x, y, test_size=0.5, random_state=42
        )
        xgb = XGBRegressor()
        xgb.fit(x_train, y_train)
        conv_model = convert_xgboost(
            xgb,
            initial_types=[("input", FloatTensorType(shape=[None, None]))],
            target_opset=TARGET_OPSET,
        )
        self.assertTrue(conv_model is not None)
        dump_data_and_model(
            x_test.astype("float32"),
            xgb,
            conv_model,
            basename="SklearnXGBRegressor-Dec3",
        )

    def test_xgb_classifier(self):
        xgb, x_test = _fit_classification_model(XGBClassifier(), 2)
        conv_model = convert_xgboost(
            xgb,
            initial_types=[("input", FloatTensorType(shape=[None, None]))],
            target_opset=TARGET_OPSET,
        )
        self.assertTrue(conv_model is not None)
        dump_data_and_model(x_test, xgb, conv_model, basename="SklearnXGBClassifier")

    def test_xgb_classifier_uint8(self):
        xgb, x_test = _fit_classification_model(XGBClassifier(), 2, dtype=np.uint8)
        conv_model = convert_xgboost(
            xgb,
            initial_types=[("input", FloatTensorType(shape=["None", "None"]))],
            target_opset=TARGET_OPSET,
        )
        self.assertTrue(conv_model is not None)
        dump_data_and_model(x_test, xgb, conv_model, basename="SklearnXGBClassifier")

    def test_xgb_classifier_multi(self):
        xgb, x_test = _fit_classification_model(XGBClassifier(), 3)
        conv_model = convert_xgboost(
            xgb,
            initial_types=[("input", FloatTensorType(shape=[None, None]))],
            target_opset=TARGET_OPSET,
        )
        self.assertTrue(conv_model is not None)
        dump_data_and_model(
            x_test, xgb, conv_model, basename="SklearnXGBClassifierMulti"
        )

    def test_xgb_classifier_multi_reglog(self):
        xgb, x_test = _fit_classification_model(
            XGBClassifier(objective="reg:logistic"), 4
        )
        conv_model = convert_xgboost(
            xgb,
            initial_types=[("input", FloatTensorType(shape=[None, None]))],
            target_opset=TARGET_OPSET,
        )
        self.assertTrue(conv_model is not None)
        dump_data_and_model(
            x_test, xgb, conv_model, basename="SklearnXGBClassifierMultiRegLog"
        )

    def test_xgb_classifier_reglog(self):
        xgb, x_test = _fit_classification_model(
            XGBClassifier(objective="reg:logistic"), 2
        )
        conv_model = convert_xgboost(
            xgb,
            initial_types=[("input", FloatTensorType(shape=[None, None]))],
            target_opset=TARGET_OPSET,
        )
        self.assertTrue(conv_model is not None)
        dump_data_and_model(
            x_test, xgb, conv_model, basename="SklearnXGBClassifierRegLog"
        )

    def test_xgb_classifier_multi_discrete_int_labels(self):
        iris = load_iris()
        x = iris.data[:, :2]
        y = iris.target
        x_train, x_test, y_train, _ = train_test_split(
            x, y, test_size=0.5, random_state=42
        )
        xgb = XGBClassifier(n_estimators=3)
        xgb.fit(x_train, y_train)
        conv_model = convert_xgboost(
            xgb,
            initial_types=[("input", FloatTensorType(shape=[None, None]))],
            target_opset=TARGET_OPSET,
        )
        self.assertTrue(conv_model is not None)
        dump_data_and_model(
            x_test.astype("float32"),
            xgb,
            conv_model,
            basename="SklearnXGBClassifierMultiDiscreteIntLabels",
        )

    def test_xgboost_booster_classifier_bin(self):
        x, y = make_classification(
            n_classes=2, n_features=5, n_samples=100, random_state=42, n_informative=3
        )
        x_train, x_test, y_train, _ = train_test_split(
            x, y, test_size=0.5, random_state=42
        )

        data = DMatrix(x_train, label=y_train)
        model = train(
            {"objective": "binary:logistic", "n_estimators": 3, "min_child_samples": 1},
            data,
        )
        model_onnx = convert_xgboost(
            model,
            "tree-based classifier",
            [("input", FloatTensorType([None, x.shape[1]]))],
            target_opset=TARGET_OPSET,
        )
        dump_data_and_model(
            x_test.astype(np.float32), model, model_onnx, basename="XGBBoosterMCl"
        )

    def test_xgboost_booster_classifier_multiclass_softprob(self):
        x, y = make_classification(
            n_classes=3, n_features=5, n_samples=100, random_state=42, n_informative=3
        )
        x_train, x_test, y_train, _ = train_test_split(
            x, y, test_size=0.5, random_state=42
        )

        data = DMatrix(x_train, label=y_train)
        model = train(
            {
                "objective": "multi:softprob",
                "n_estimators": 3,
                "min_child_samples": 1,
                "num_class": 3,
            },
            data,
        )
        model_onnx = convert_xgboost(
            model,
            "tree-based classifier",
            [("input", FloatTensorType([None, x.shape[1]]))],
            target_opset=TARGET_OPSET,
        )
        dump_data_and_model(
            x_test.astype(np.float32),
            model,
            model_onnx,
            basename="XGBBoosterMClSoftProb",
        )

    def test_xgboost_booster_classifier_multiclass_softmax(self):
        x, y = make_classification(
            n_classes=3, n_features=5, n_samples=100, random_state=42, n_informative=3
        )
        x_train, x_test, y_train, _ = train_test_split(
            x, y, test_size=0.5, random_state=42
        )

        data = DMatrix(x_train, label=y_train)
        model = train(
            {
                "objective": "multi:softmax",
                "n_estimators": 3,
                "min_child_samples": 1,
                "num_class": 3,
            },
            data,
        )
        model_onnx = convert_xgboost(
            model,
            "tree-based classifier",
            [("input", FloatTensorType([None, x.shape[1]]))],
            target_opset=TARGET_OPSET,
        )
        dump_data_and_model(
            x_test.astype(np.float32),
            model,
            model_onnx,
            basename="XGBBoosterMClSoftMax",
        )

    def test_xgboost_booster_classifier_reg(self):
        x, y = make_classification(
            n_classes=2, n_features=5, n_samples=100, random_state=42, n_informative=3
        )
        y = y.astype(np.float32) + 0.567
        x_train, x_test, y_train, _ = train_test_split(
            x, y, test_size=0.5, random_state=42
        )

        data = DMatrix(x_train, label=y_train)
        model = train(
            {
                "objective": "reg:squarederror",
                "n_estimators": 3,
                "min_child_samples": 1,
            },
            data,
        )
        model_onnx = convert_xgboost(
            model,
            "tree-based classifier",
            [("input", FloatTensorType([None, x.shape[1]]))],
            target_opset=TARGET_OPSET,
        )
        dump_data_and_model(
            x_test.astype(np.float32), model, model_onnx, basename="XGBBoosterReg"
        )

    def test_xgboost_10(self):
        this = os.path.abspath(os.path.dirname(__file__))
        train = os.path.join(this, "input_fail_train.csv")
        test = os.path.join(this, "input_fail_test.csv")

        param_distributions = {
            "colsample_bytree": 0.5,
            "gamma": 0.2,
            "learning_rate": 0.3,
            "max_depth": 2,
            "min_child_weight": 1.0,
            "n_estimators": 1,
            "missing": np.nan,
        }

        train_df = pandas.read_csv(train)
        X_train, y_train = (
            train_df.drop("label", axis=1).values,
            train_df["label"].fillna(0).values,
        )
        test_df = pandas.read_csv(test)
        X_test, _ = (
            test_df.drop("label", axis=1).values,
            test_df["label"].fillna(0).values,
        )

        regressor = XGBRegressor(
            verbose=0, objective="reg:squarederror", **param_distributions
        )
        regressor.fit(X_train, y_train)

        model_onnx = convert_xgboost(
            regressor,
            "bug",
            [("input", FloatTensorType([None, X_train.shape[1]]))],
            target_opset=TARGET_OPSET,
        )

        dump_data_and_model(
            X_test.astype(np.float32),
            regressor,
            model_onnx,
            basename="XGBBoosterRegBug",
        )

    def test_xgboost_classifier_i5450_softmax(self):
        iris = load_iris()
        X, y = iris.data, iris.target
        X_train, X_test, y_train, y_test = train_test_split(X, y, random_state=10)
        clr = XGBClassifier(objective="multi:softmax", max_depth=1, n_estimators=2)
        clr.fit(X_train, y_train, eval_set=[(X_test, y_test)], early_stopping_rounds=40)
        initial_type = [("float_input", FloatTensorType([None, 4]))]
        onx = convert_xgboost(
            clr, initial_types=initial_type, target_opset=TARGET_OPSET
        )
        sess = InferenceSession(
            onx.SerializeToString(), providers=["CPUExecutionProvider"]
        )
        sess.get_inputs()[0].name
        sess.get_outputs()[1].name
        predict_list = [1.0, 20.0, 466.0, 0.0]
        np.array(predict_list).reshape((1, -1)).astype(np.float32)
        bst = clr.get_booster()
        bst.dump_model("dump.raw.txt")
        dump_data_and_model(
            X_test.astype(np.float32) + 1e-5,
            clr,
            onx,
            basename="XGBClassifierIris-Out0",
        )

    def test_xgboost_classifier_i5450(self):
        iris = load_iris()
        X, y = iris.data, iris.target
        X_train, X_test, y_train, y_test = train_test_split(X, y, random_state=10)
        clr = XGBClassifier(objective="multi:softprob", max_depth=1, n_estimators=2)
        clr.fit(X_train, y_train, eval_set=[(X_test, y_test)], early_stopping_rounds=40)
        initial_type = [("float_input", FloatTensorType([None, 4]))]
        onx = convert_xgboost(
            clr, initial_types=initial_type, target_opset=TARGET_OPSET
        )
        sess = InferenceSession(
            onx.SerializeToString(), providers=["CPUExecutionProvider"]
        )
        sess.get_inputs()[0].name
        sess.get_outputs()[1].name
        predict_list = [1.0, 20.0, 466.0, 0.0]
        np.array(predict_list).reshape((1, -1)).astype(np.float32)
        bst = clr.get_booster()
        bst.dump_model("dump.raw.txt")
        dump_data_and_model(
            X_test.astype(np.float32) + 1e-5, clr, onx, basename="XGBClassifierIris"
        )

    def test_xgboost_example_mnist(self):
        """
        Train a simple xgboost model and store associated artefacts.
        """
        X, y = load_digits(return_X_y=True)
        X_train, X_test, y_train, y_test = train_test_split(X, y)
        X_train = X_train.reshape((X_train.shape[0], -1))
        X_test = X_test.reshape((X_test.shape[0], -1))

        scaler = StandardScaler()
        X_train = scaler.fit_transform(X_train)
        X_test = scaler.transform(X_test)
        clf = XGBClassifier(objective="multi:softprob", n_jobs=-1)
        clf.fit(X_train, y_train)

        sh = [None, X_train.shape[1]]
        onnx_model = convert_xgboost(
            clf,
            initial_types=[("input", FloatTensorType(sh))],
            target_opset=TARGET_OPSET,
        )

        dump_data_and_model(
            X_test.astype(np.float32), clf, onnx_model, basename="XGBoostExample"
        )

    def test_xgb_empty_tree(self):
        xgb = XGBClassifier(n_estimators=2, max_depth=2)

        # simple dataset
        X = [[0, 1], [1, 1], [2, 0]]
        X = np.array(X, dtype=np.float32)
        y = [0, 1, 0]
        xgb.fit(X, y)
        conv_model = convert_xgboost(
            xgb,
            initial_types=[("input", FloatTensorType(shape=[None, X.shape[1]]))],
            target_opset=TARGET_OPSET,
        )
        sess = InferenceSession(
            conv_model.SerializeToString(), providers=["CPUExecutionProvider"]
        )
        res = sess.run(None, {"input": X.astype(np.float32)})
        assert_almost_equal(xgb.predict_proba(X), res[1])
        assert_almost_equal(xgb.predict(X), res[0])

    def test_xgb_best_tree_limit(self):
<<<<<<< HEAD

=======
>>>>>>> 8a0a6831
        # Train
        iris = load_iris()
        X, y = iris.data, iris.target
        X_train, X_test, y_train, y_test = train_test_split(X, y)
        dtrain = DMatrix(X_train, label=y_train)
        dtest = DMatrix(X_test)
<<<<<<< HEAD
        param = {'objective': 'multi:softmax', 'num_class': 3}
        bst_original = train_xgb(param, dtrain, 10)
        initial_type = [('float_input', FloatTensorType([None, 4]))]
        bst_original.save_model('model.json')

        onx_loaded = convert_xgboost(bst_original, initial_types=initial_type)
        # with open("model.onnx", "wb") as f:
        #     f.write(onx_loaded.SerializeToString())
        sess = InferenceSession(onx_loaded.SerializeToString())
        res = sess.run(None, {'float_input': X_test.astype(np.float32)})
        assert_almost_equal(bst_original.predict(dtest, output_margin=True), res[1], decimal=5)
        assert_almost_equal(bst_original.predict(dtest), res[0])

        # After being restored, the loaded booster is not exactly the same
        # in memory and the conversion fails to find the objective.
        bst_loaded = Booster()
        bst_loaded.load_model('model.json')
        bst_loaded.save_model('model2.json')
        assert_almost_equal(bst_loaded.predict(dtest, output_margin=True),
                            bst_original.predict(dtest, output_margin=True), decimal=5)
        assert_almost_equal(bst_loaded.predict(dtest), bst_original.predict(dtest))

        onx_loaded = convert_xgboost(bst_loaded, initial_types=initial_type)
        # with open("model2.onnx", "wb") as f:
        #     f.write(onx_loaded.SerializeToString())
        sess = InferenceSession(onx_loaded.SerializeToString())
        res = sess.run(None, {'float_input': X_test.astype(np.float32)})
        assert_almost_equal(bst_loaded.predict(dtest, output_margin=True), res[1], decimal=5)
        assert_almost_equal(bst_loaded.predict(dtest), res[0])

=======
        param = {"objective": "multi:softmax", "num_class": 3}
        bst_original = train_xgb(param, dtrain, 10)
        initial_type = [("float_input", FloatTensorType([None, 4]))]
        bst_original.save_model("model.json")

        onx_loaded = convert_xgboost(
            bst_original, initial_types=initial_type, target_opset=TARGET_OPSET
        )
        sess = InferenceSession(
            onx_loaded.SerializeToString(), providers=["CPUExecutionProvider"]
        )
        res = sess.run(None, {"float_input": X_test.astype(np.float32)})
        assert_almost_equal(
            bst_original.predict(dtest, output_margin=True), res[1], decimal=5
        )
        assert_almost_equal(bst_original.predict(dtest), res[0])

        # After being restored, the loaded booster is not exactly the same
        # in memory. `best_ntree_limit` is not saved during `save_model`.
        bst_loaded = Booster()
        bst_loaded.load_model("model.json")
        bst_loaded.save_model("model2.json")
        assert_almost_equal(
            bst_loaded.predict(dtest, output_margin=True),
            bst_original.predict(dtest, output_margin=True),
            decimal=5,
        )
        assert_almost_equal(bst_loaded.predict(dtest), bst_original.predict(dtest))

        onx_loaded = convert_xgboost(
            bst_loaded, initial_types=initial_type, target_opset=TARGET_OPSET
        )
        sess = InferenceSession(
            onx_loaded.SerializeToString(), providers=["CPUExecutionProvider"]
        )
        res = sess.run(None, {"float_input": X_test.astype(np.float32)})
        assert_almost_equal(
            bst_loaded.predict(dtest, output_margin=True), res[1], decimal=5
        )
        assert_almost_equal(bst_loaded.predict(dtest), res[0])

    def test_onnxrt_python_xgbclassifier(self):
        x = np.random.randn(100, 10).astype(np.float32)
        y = ((x.sum(axis=1) + np.random.randn(x.shape[0]) / 50 + 0.5) >= 0).astype(
            np.int64
        )
        x_train, x_test, y_train, y_test = train_test_split(x, y)
        bmy = np.mean(y_train)

        for bm, n_est in [(None, 1), (None, 3), (bmy, 1), (bmy, 3)]:
            model_skl = XGBClassifier(
                n_estimators=n_est,
                learning_rate=0.01,
                subsample=0.5,
                objective="binary:logistic",
                base_score=bm,
                max_depth=2,
            )
            model_skl.fit(x_train, y_train, eval_set=[(x_test, y_test)], verbose=0)

            model_onnx_skl = convert_xgboost(
                model_skl,
                initial_types=[("X", FloatTensorType([None, x.shape[1]]))],
                target_opset=TARGET_OPSET,
            )
            with self.subTest(base_score=bm, n_estimators=n_est):
                oinf = InferenceSession(
                    model_onnx_skl.SerializeToString(),
                    providers=["CPUExecutionProvider"],
                )
                res2 = oinf.run(None, {"X": x_test})
                assert_almost_equal(model_skl.predict_proba(x_test), res2[1])

    def test_xgb_cost(self):
        obj_classes = {
            "reg:logistic": (
                XGBClassifier,
                fct_cl2,
                make_classification(n_features=4, n_classes=2, n_clusters_per_class=1),
            ),
            "binary:logistic": (
                XGBClassifier,
                fct_cl2,
                make_classification(n_features=4, n_classes=2, n_clusters_per_class=1),
            ),
            "multi:softmax": (
                XGBClassifier,
                fct_id,
                make_classification(n_features=4, n_classes=3, n_clusters_per_class=1),
            ),
            "multi:softprob": (
                XGBClassifier,
                fct_id,
                make_classification(n_features=4, n_classes=3, n_clusters_per_class=1),
            ),
            "reg:squarederror": (
                XGBRegressor,
                fct_id,
                make_regression(n_features=4, n_targets=1),
            ),
            "reg:squarederror2": (
                XGBRegressor,
                fct_id,
                make_regression(n_features=4, n_targets=2),
            ),
        }
        nb_tests = 0
        for objective in obj_classes:  # pylint: disable=C0206
            for n_estimators in [1, 2]:
                with self.subTest(objective=objective, n_estimators=n_estimators):
                    probs = []
                    cl, fct, prob = obj_classes[objective]

                    iris = load_iris()
                    X, y = iris.data, iris.target
                    y = fct(y)
                    X_train, X_test, y_train, _ = train_test_split(
                        X, y, random_state=11
                    )
                    probs.append((X_train, X_test, y_train))

                    X_train, X_test, y_train, _ = train_test_split(
                        *prob, random_state=11
                    )
                    probs.append((X_train, X_test, y_train))

                    for X_train, X_test, y_train in probs:
                        obj = objective.replace("reg:squarederror2", "reg:squarederror")
                        obj = obj.replace("multi:softmax2", "multi:softmax")
                        clr = cl(objective=obj, n_estimators=n_estimators)
                        if len(y_train.shape) == 2:
                            y_train = y_train[:, 1]
                        try:
                            clr.fit(X_train, y_train)
                        except ValueError as e:
                            raise AssertionError(
                                "Unable to train with objective %r and data %r."
                                % (objective, y_train)
                            ) from e

                        model_def = convert_xgboost(
                            clr,
                            initial_types=[("X", FloatTensorType([None, X.shape[1]]))],
                            target_opset=TARGET_OPSET,
                        )

                        oinf = InferenceSession(
                            model_def.SerializeToString(),
                            providers=["CPUExecutionProvider"],
                        )
                        y = oinf.run(None, {"X": X_test.astype(np.float32)})
                        if cl == XGBRegressor:
                            exp = clr.predict(X_test)
                            assert_almost_equal(exp, y[0].ravel(), decimal=5)
                        else:
                            if "softmax" not in obj:
                                exp = clr.predict_proba(X_test)
                                got = pandas.DataFrame(y[1]).values
                                assert_almost_equal(exp, got, decimal=5)

                            exp = clr.predict(X_test[:10])
                            assert_almost_equal(exp, y[0][:10])

                        nb_tests += 1

        self.assertGreater(nb_tests, 8)

    def test_xgb_classifier_601(self):
        model = XGBClassifier(
            base_score=0.5,
            booster="gbtree",
            colsample_bylevel=1,
            colsample_bynode=1,
            colsample_bytree=1,
            gamma=0,
            importance_type="gain",
            interaction_constraints="",
            learning_rate=0.3,
            max_delta_step=0,
            max_depth=6,
            min_child_weight=1,
            missing=np.nan,
            n_estimators=3,
            n_jobs=0,
            num_parallel_tree=1,
            objective="multi:softprob",
            random_state=0,
            reg_alpha=0,
            reg_lambda=1,
            scale_pos_weight=None,
            subsample=1,
            tree_method="exact",
            validate_parameters=1,
        )
        xgb, x_test = _fit_classification_model(model, 3)
        conv_model = convert_xgboost(
            xgb,
            initial_types=[("input", FloatTensorType(shape=[None, None]))],
            target_opset=TARGET_OPSET,
        )
        self.assertTrue(conv_model is not None)
        dump_data_and_model(x_test, xgb, conv_model, basename="SklearnXGBClassifier601")

    def test_xgb_classifier_hinge(self):
        model = XGBClassifier(
            n_estimators=3, objective="binary:hinge", random_state=0, max_depth=2
        )
        xgb, x_test = _fit_classification_model(model, 2)
        conv_model = convert_xgboost(
            xgb,
            initial_types=[("input", FloatTensorType(shape=[None, None]))],
            target_opset=TARGET_OPSET,
        )
        dump_data_and_model(
            x_test, xgb, conv_model, basename="SklearnXGBClassifierHinge"
        )

>>>>>>> 8a0a6831

if __name__ == "__main__":
    # TestXGBoostModels().test_xgboost_booster_classifier_multiclass_softprob()
    unittest.main(verbosity=2)<|MERGE_RESOLUTION|>--- conflicted
+++ resolved
@@ -16,9 +16,6 @@
     make_regression,
 )
 from sklearn.model_selection import train_test_split
-<<<<<<< HEAD
-from xgboost import XGBRegressor, XGBClassifier, train, DMatrix, Booster, train as train_xgb
-=======
 from xgboost import (
     XGBRegressor,
     XGBClassifier,
@@ -27,7 +24,6 @@
     Booster,
     train as train_xgb,
 )
->>>>>>> 8a0a6831
 from sklearn.preprocessing import StandardScaler
 from onnx.defs import onnx_opset_version
 from onnxconverter_common.onnx_ex import DEFAULT_OPSET_NUMBER
@@ -429,48 +425,12 @@
         assert_almost_equal(xgb.predict(X), res[0])
 
     def test_xgb_best_tree_limit(self):
-<<<<<<< HEAD
-
-=======
->>>>>>> 8a0a6831
         # Train
         iris = load_iris()
         X, y = iris.data, iris.target
         X_train, X_test, y_train, y_test = train_test_split(X, y)
         dtrain = DMatrix(X_train, label=y_train)
         dtest = DMatrix(X_test)
-<<<<<<< HEAD
-        param = {'objective': 'multi:softmax', 'num_class': 3}
-        bst_original = train_xgb(param, dtrain, 10)
-        initial_type = [('float_input', FloatTensorType([None, 4]))]
-        bst_original.save_model('model.json')
-
-        onx_loaded = convert_xgboost(bst_original, initial_types=initial_type)
-        # with open("model.onnx", "wb") as f:
-        #     f.write(onx_loaded.SerializeToString())
-        sess = InferenceSession(onx_loaded.SerializeToString())
-        res = sess.run(None, {'float_input': X_test.astype(np.float32)})
-        assert_almost_equal(bst_original.predict(dtest, output_margin=True), res[1], decimal=5)
-        assert_almost_equal(bst_original.predict(dtest), res[0])
-
-        # After being restored, the loaded booster is not exactly the same
-        # in memory and the conversion fails to find the objective.
-        bst_loaded = Booster()
-        bst_loaded.load_model('model.json')
-        bst_loaded.save_model('model2.json')
-        assert_almost_equal(bst_loaded.predict(dtest, output_margin=True),
-                            bst_original.predict(dtest, output_margin=True), decimal=5)
-        assert_almost_equal(bst_loaded.predict(dtest), bst_original.predict(dtest))
-
-        onx_loaded = convert_xgboost(bst_loaded, initial_types=initial_type)
-        # with open("model2.onnx", "wb") as f:
-        #     f.write(onx_loaded.SerializeToString())
-        sess = InferenceSession(onx_loaded.SerializeToString())
-        res = sess.run(None, {'float_input': X_test.astype(np.float32)})
-        assert_almost_equal(bst_loaded.predict(dtest, output_margin=True), res[1], decimal=5)
-        assert_almost_equal(bst_loaded.predict(dtest), res[0])
-
-=======
         param = {"objective": "multi:softmax", "num_class": 3}
         bst_original = train_xgb(param, dtrain, 10)
         initial_type = [("float_input", FloatTensorType([None, 4]))]
@@ -688,7 +648,6 @@
             x_test, xgb, conv_model, basename="SklearnXGBClassifierHinge"
         )
 
->>>>>>> 8a0a6831
 
 if __name__ == "__main__":
     # TestXGBoostModels().test_xgboost_booster_classifier_multiclass_softprob()
