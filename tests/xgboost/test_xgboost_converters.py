--- conflicted
+++ resolved
@@ -676,7 +676,6 @@
             x_test, xgb, conv_model, basename="SklearnXGBClassifierHinge"
         )
 
-<<<<<<< HEAD
     def test_doc_example(self):
         iris = load_iris()
         X, y = iris.data, iris.target
@@ -705,7 +704,7 @@
         input_name = sess.get_inputs()[0].name
         pred_onx = sess.run(None, {input_name: X_test.astype(np.float32)})
         assert_almost_equal(expected_prob, pred_onx[1], decimal=5)
-=======
+
     def test_xgb_classifier_13(self):
         this = os.path.dirname(__file__)
         df = pandas.read_csv(os.path.join(this, "data_fail_empty.csv"))
@@ -743,7 +742,40 @@
         got = sess.run(None, {"float_input": X_test})
         assert_almost_equal(expected[1], got[1])
         assert_almost_equal(expected[0], got[0])
->>>>>>> 7858f9f7
+
+    def test_xgb_classifier_13(self):
+        this = os.path.dirname(__file__)
+        df = pandas.read_csv(os.path.join(this, "data_bug.csv"))
+        X, y = df.drop("y", axis=1), df["y"]
+        x_train, x_test, y_train, y_test = train_test_split(
+            X.values.astype(np.float32), y.values.astype(np.float32), random_state=2022
+        )
+
+        model_param = {
+            "objective": "binary:logistic",
+            "n_estimators": 1000,
+            "early_stopping_rounds": 120,
+            "random_state": 42,
+            "max_depth": 3,
+        }
+        eval_metric = ["logloss", "auc", "error"]
+        model = XGBClassifier(**model_param)
+        model.fit(
+            X=x_train,
+            y=y_train,
+            eval_set=[(x_test, y_test)],
+            eval_metric=eval_metric,
+            verbose=False,
+        )
+
+        initial_types = [("float_input", FloatTensorType([None, x_train.shape[1]]))]
+        onnx_model = convert_xgboost(model, initial_types=initial_types)
+
+        expected = model.predict(x_test), model.predict_proba(x_test)
+        sess = InferenceSession(onnx_model.SerializeToString())
+        got = sess.run(None, {"float_input": x_test})
+        assert_almost_equal(expected[1], got[1])
+        assert_almost_equal(expected[0], got[0])
 
 
 if __name__ == "__main__":
