# SPDX-License-Identifier: Apache-2.0

"""
Tests scilit-learn's tree-based methods' converters.
"""
import os
import unittest
import numpy as np
from numpy.testing import assert_almost_equal
import pandas
from sklearn.model_selection import train_test_split
from xgboost import XGBClassifier
from onnx.defs import onnx_opset_version
from onnxconverter_common.onnx_ex import DEFAULT_OPSET_NUMBER
from onnxmltools.convert import convert_xgboost
from onnxmltools.convert.common.data_types import FloatTensorType
from onnxruntime import InferenceSession


TARGET_OPSET = min(DEFAULT_OPSET_NUMBER, onnx_opset_version())


class TestXGBoost13(unittest.TestCase):
    def test_xgb_regressor(self):
        this = os.path.dirname(__file__)
        df = pandas.read_csv(os.path.join(this, "data_fail_empty.csv"))
        X, y = df.drop("y", axis=1), df["y"]
        X_train, X_test, y_train, y_test = train_test_split(X, y)

        clr = XGBClassifier(
            max_delta_step=0,
            tree_method="hist",
            n_estimators=100,
            booster="gbtree",
            objective="binary:logistic",
            eval_metric="logloss",
            learning_rate=0.1,
            gamma=10,
            max_depth=7,
            min_child_weight=50,
            subsample=0.75,
            colsample_bytree=0.75,
            random_state=42,
            verbosity=0,
        )

<<<<<<< HEAD
        clr.fit(X_train, y_train, eval_set=[(X_test, y_test)],
                early_stopping_rounds=40, verbose=False)
=======
        clr.fit(X_train, y_train, eval_set=[(X_test, y_test)], early_stopping_rounds=40)
>>>>>>> 8a0a6831

        initial_type = [("float_input", FloatTensorType([None, 797]))]
        onx = convert_xgboost(
            clr, initial_types=initial_type, target_opset=TARGET_OPSET
        )
        expected = clr.predict(X_test), clr.predict_proba(X_test)
        sess = InferenceSession(
            onx.SerializeToString(), providers=["CPUExecutionProvider"]
        )
        X_test = X_test.values.astype(np.float32)
        got = sess.run(None, {"float_input": X_test})
        assert_almost_equal(expected[1], got[1])
        assert_almost_equal(expected[0], got[0])

    def test_xgb_classifier(self):
        this = os.path.dirname(__file__)
        df = pandas.read_csv(os.path.join(this, "data_bug.csv"))
        X, y = df.drop('y', axis=1), df['y']
        x_train, x_test, y_train, y_test = train_test_split(
            X.values.astype(np.float32),
            y.values.astype(np.float32),
            random_state=2022)

        model_param = {
            "objective": "binary:logistic",
            "n_estimators": 1000,
            "early_stopping_rounds": 120,
            "random_state": 42,
            "max_depth": 3}
        eval_metric = ["logloss", "auc", "error"]
        model = XGBClassifier(**model_param)
        model.fit(
            X=x_train,
            y=y_train,
            eval_set=[(x_test, y_test)],
            eval_metric=eval_metric,
            verbose=False)

        initial_types = [("float_input", FloatTensorType([None, x_train.shape[1]]))]
        onnx_model = convert_xgboost(model, initial_types=initial_types)

        expected = model.predict(x_test), model.predict_proba(x_test)
        sess = InferenceSession(onnx_model.SerializeToString())
        got = sess.run(None, {'float_input': x_test})
        assert_almost_equal(expected[1], got[1])
        assert_almost_equal(expected[0], got[0])


if __name__ == "__main__":
    unittest.main()<|MERGE_RESOLUTION|>--- conflicted
+++ resolved
@@ -44,12 +44,13 @@
             verbosity=0,
         )
 
-<<<<<<< HEAD
-        clr.fit(X_train, y_train, eval_set=[(X_test, y_test)],
-                early_stopping_rounds=40, verbose=False)
-=======
-        clr.fit(X_train, y_train, eval_set=[(X_test, y_test)], early_stopping_rounds=40)
->>>>>>> 8a0a6831
+        clr.fit(
+            X_train,
+            y_train,
+            eval_set=[(X_test, y_test)],
+            early_stopping_rounds=40,
+            verbose=False,
+        )
 
         initial_type = [("float_input", FloatTensorType([None, 797]))]
         onx = convert_xgboost(
@@ -67,18 +68,18 @@
     def test_xgb_classifier(self):
         this = os.path.dirname(__file__)
         df = pandas.read_csv(os.path.join(this, "data_bug.csv"))
-        X, y = df.drop('y', axis=1), df['y']
+        X, y = df.drop("y", axis=1), df["y"]
         x_train, x_test, y_train, y_test = train_test_split(
-            X.values.astype(np.float32),
-            y.values.astype(np.float32),
-            random_state=2022)
+            X.values.astype(np.float32), y.values.astype(np.float32), random_state=2022
+        )
 
         model_param = {
             "objective": "binary:logistic",
             "n_estimators": 1000,
             "early_stopping_rounds": 120,
             "random_state": 42,
-            "max_depth": 3}
+            "max_depth": 3,
+        }
         eval_metric = ["logloss", "auc", "error"]
         model = XGBClassifier(**model_param)
         model.fit(
@@ -86,14 +87,15 @@
             y=y_train,
             eval_set=[(x_test, y_test)],
             eval_metric=eval_metric,
-            verbose=False)
+            verbose=False,
+        )
 
         initial_types = [("float_input", FloatTensorType([None, x_train.shape[1]]))]
         onnx_model = convert_xgboost(model, initial_types=initial_types)
 
         expected = model.predict(x_test), model.predict_proba(x_test)
         sess = InferenceSession(onnx_model.SerializeToString())
-        got = sess.run(None, {'float_input': x_test})
+        got = sess.run(None, {"float_input": x_test})
         assert_almost_equal(expected[1], got[1])
         assert_almost_equal(expected[0], got[0])
 
