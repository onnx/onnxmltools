# SPDX-License-Identifier: Apache-2.0

from distutils.version import StrictVersion
import unittest
import sys
import onnx
import pandas
from pyspark.ml.feature import Tokenizer
from onnxmltools import convert_sparkml
from onnxmltools.convert.common.data_types import StringTensorType
from tests.sparkml.sparkml_test_utils import save_data_models, run_onnx_model, compare_results
from tests.sparkml import SparkMlTestCase


class TestSparkmlTokenizer(SparkMlTestCase):

<<<<<<< HEAD
    @unittest.skipIf(True, reason="Input shape is wrong for StringNormalizer (ONNX).")
=======
>>>>>>> 93e95db8
    @unittest.skipIf(sys.version_info < (3, 8),
                     reason="pickle fails on python 3.7")
    @unittest.skipIf(StrictVersion(onnx.__version__) <= StrictVersion('1.5'),
                     'Need Greater Opset 10')
    def test_tokenizer(self):
        data = self.spark.createDataFrame([("a b c",)], ["text"])
        model = Tokenizer(inputCol='text', outputCol='words')
        predicted = model.transform(data)

        model_onnx = convert_sparkml(model, 'Sparkml Tokenizer', [
<<<<<<< HEAD
            ('text', StringTensorType([None, 1]))])
=======
            ('text', StringTensorType([None]))])
>>>>>>> 93e95db8
        self.assertTrue(model_onnx is not None)
        # run the model
        expected = predicted.toPandas().words.apply(pandas.Series).values
        data_np = data.toPandas().text.values.reshape([-1])
        paths = save_data_models(data_np, expected, model, model_onnx, basename="SparkmlTokenizer")
        onnx_model_path = paths[-1]
<<<<<<< HEAD
        output, output_shapes = run_onnx_model(['prediction'], data_np, onnx_model_path)
=======
        output, output_shapes = run_onnx_model(['words'], data_np, onnx_model_path)
>>>>>>> 93e95db8
        compare_results(expected, output, decimal=5)


if __name__ == "__main__":
    unittest.main()<|MERGE_RESOLUTION|>--- conflicted
+++ resolved
@@ -14,10 +14,6 @@
 
 class TestSparkmlTokenizer(SparkMlTestCase):
 
-<<<<<<< HEAD
-    @unittest.skipIf(True, reason="Input shape is wrong for StringNormalizer (ONNX).")
-=======
->>>>>>> 93e95db8
     @unittest.skipIf(sys.version_info < (3, 8),
                      reason="pickle fails on python 3.7")
     @unittest.skipIf(StrictVersion(onnx.__version__) <= StrictVersion('1.5'),
@@ -28,22 +24,14 @@
         predicted = model.transform(data)
 
         model_onnx = convert_sparkml(model, 'Sparkml Tokenizer', [
-<<<<<<< HEAD
-            ('text', StringTensorType([None, 1]))])
-=======
             ('text', StringTensorType([None]))])
->>>>>>> 93e95db8
         self.assertTrue(model_onnx is not None)
         # run the model
         expected = predicted.toPandas().words.apply(pandas.Series).values
         data_np = data.toPandas().text.values.reshape([-1])
         paths = save_data_models(data_np, expected, model, model_onnx, basename="SparkmlTokenizer")
         onnx_model_path = paths[-1]
-<<<<<<< HEAD
-        output, output_shapes = run_onnx_model(['prediction'], data_np, onnx_model_path)
-=======
         output, output_shapes = run_onnx_model(['words'], data_np, onnx_model_path)
->>>>>>> 93e95db8
         compare_results(expected, output, decimal=5)
 
 
