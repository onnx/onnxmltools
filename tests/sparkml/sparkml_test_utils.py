# SPDX-License-Identifier: Apache-2.0

import pickle
import os
import sys
import numpy
import onnxruntime
from onnxruntime.capi.onnxruntime_pybind11_state import InvalidArgument, Fail
import pyspark
from pyspark.sql import SparkSession
from onnxmltools.utils.utils_backend import (
<<<<<<< HEAD
    compare_backend, extract_options, is_backend_enabled,
    OnnxRuntimeAssertionError, compare_outputs, ExpectedAssertionError)
from onnxmltools.utils.utils_backend_onnxruntime import _create_column
=======
    compare_backend,
    extract_options,
    is_backend_enabled,
    OnnxRuntimeAssertionError,
    compare_outputs,
    ExpectedAssertionError,
)
>>>>>>> 79c34e37


def start_spark(options):
    executable = sys.executable
    os.environ["SPARK_HOME"] = pyspark.__path__[0]
    os.environ["PYSPARK_PYTHON"] = executable
    os.environ["PYSPARK_DRIVER_PYTHON"] = executable

    builder = SparkSession.builder.appName("pyspark-unittesting").master("local[1]")
    if options:
        for k, v in options.items():
            builder.config(k, v)
    spark = builder.getOrCreate()
    # spark.sparkContext.setLogLevel("ALL")
    return spark


def stop_spark(spark):
    spark.sparkContext.stop()


def save_data_models(
    input,
    expected,
    model,
    onnx_model,
    basename="model",
    folder=None,
    save_spark_model=False,
    pickle_spark_model=False,
    pickle_data=False,
):
    if folder is None:
        folder = os.environ.get("ONNXTESTDUMP", "tests_dump")
    if not os.path.exists(folder):
        os.makedirs(folder)

    paths = []

    if pickle_spark_model:
        dest = os.path.join(folder, basename + ".expected.pkl")
        paths.append(dest)
        with open(dest, "wb") as f:
            pickle.dump(expected, f)

    if pickle_data:
        dest = os.path.join(folder, basename + ".data.pkl")
        paths.append(dest)
        with open(dest, "wb") as f:
            pickle.dump(input, f)

    if save_spark_model:
        dest = os.path.join(folder, basename + ".model")
        paths.append(dest)
        model.write().overwrite().save(dest)

    dest = os.path.join(folder, basename + ".model.onnx")
    paths.append(dest)
    with open(dest, "wb") as f:
        f.write(onnx_model.SerializeToString())
    return paths


def run_onnx_model(output_names, input, onnx_model):
    sess = onnxruntime.InferenceSession(onnx_model, providers=["CPUExecutionProvider"])
    if isinstance(input, dict):
        inputs = input
    elif isinstance(input, list):
        inp = sess.get_inputs()
        inputs = {i.name: v for i, v in zip(inp, input)}
    elif isinstance(input, numpy.ndarray):
        inp = sess.get_inputs()
        if len(inp) == 1:
            inputs = {inp[0].name: input}
        else:
            raise OnnxRuntimeAssertionError(
                "Wrong number of inputs onnx {0} != original shape "
                "{1}, onnx='{2}'".format(len(inp), input.shape, onnx_model)
            )
    else:
        raise OnnxRuntimeAssertionError(
            "Dict or list is expected, not {0}".format(type(input))
        )

    for k in inputs:
        if isinstance(inputs[k], list):
            inputs[k] = numpy.array(inputs[k])
    try:
        output = sess.run(output_names, inputs)
    except (InvalidArgument, Fail) as e:
        rows = []
        for inp in sess.get_inputs():
            rows.append("input: {} - {} - {}".format(inp.name, inp.type, inp.shape))
        for inp in sess.get_outputs():
            rows.append("output: {} - {} - {}".format(inp.name, inp.type, inp.shape))
        rows.append("REQUIRED: {}".format(output_names))
        for k, v in sorted(inputs.items()):
            if hasattr(v, "shape"):
                rows.append("{}={}-{}-{}".format(k, v.shape, v.dtype, v))
            else:
                rows.append("{}={}".format(k, v))
        raise AssertionError(
            "Unable to run onnxruntime\n{}".format("\n".join(rows))
        ) from e

    output_shapes = [_.shape for _ in sess.get_outputs()]
    return output, output_shapes


def compare_results(expected, output, decimal=5):
    tested = 0
    if isinstance(expected, list):
        if isinstance(output, list):
            if len(expected) != len(output):
                raise OnnxRuntimeAssertionError(
                    "Unexpected number of outputs: expected={0}, got={1}".format(
                        len(expected), len(output)
                    )
                )
            for exp, out in zip(expected, output):
                compare_results(exp, out, decimal=decimal)
                tested += 1
        else:
            raise OnnxRuntimeAssertionError(
                "Type mismatch: output type is {0}".format(type(output))
            )
    elif isinstance(expected, dict):
        if not isinstance(output, dict):
            raise OnnxRuntimeAssertionError("Type mismatch fo")
        for k, v in output.items():
            if k not in expected:
                continue
            msg = compare_outputs(expected[k], v, decimal=decimal)
            if msg:
                raise OnnxRuntimeAssertionError(
                    "Unexpected output '{0}': \n{1}".format(k, msg)
                )
            tested += 1
    elif isinstance(expected, numpy.ndarray):
        if isinstance(output, list):
            if expected.shape[0] == len(output) and isinstance(output[0], dict):
                import pandas

                output = pandas.DataFrame(output)
                output = output[list(sorted(output.columns))]
                output = output.values
        if isinstance(output, (dict, list)):
            if len(output) != 1:
                ex = str(output)
                if len(ex) > 70:
                    ex = ex[:70] + "..."
                raise OnnxRuntimeAssertionError(
                    "More than one output when 1 is expected\n{0}".format(ex)
                )
            output = output[-1]
        if not isinstance(output, numpy.ndarray):
            raise OnnxRuntimeAssertionError(
                "output must be an array not {0}".format(type(output))
            )
        msg = compare_outputs(expected, output, decimal=decimal)
        if isinstance(msg, ExpectedAssertionError):
            raise msg
        if msg:
            raise OnnxRuntimeAssertionError("Unexpected output\n{}".format(msg))
        tested += 1
    else:
        from scipy.sparse.csr import csr_matrix

        if isinstance(expected, csr_matrix):
            # DictVectorizer
            one_array = numpy.array(output)
            msg = compare_outputs(expected.todense(), one_array, decimal=decimal)
            if msg:
                raise OnnxRuntimeAssertionError("Unexpected output\n{0}".format(msg))
            tested += 1
        else:
            raise OnnxRuntimeAssertionError(
                "Unexpected type for expected output ({0})".format(type(expected))
            )
    if tested == 0:
        raise OnnxRuntimeAssertionError("No test for model")


def dump_data_and_sparkml_model(
    input,
    expected,
    model,
    onnx=None,
    basename="model",
    folder=None,
    backend="onnxruntime",
    context=None,
    allow_failure=None,
    verbose=False,
):
    """
    Saves data with pickle, saves the model with pickle and *onnx*,
    runs and saves the predictions for the given model.
    This function is used to test a backend (runtime) for *onnx*.

    :param input: any kind of test data
    :param expected: expected data that test results must equate to
    :param model: any model
    :param onnx: *onnx* model or *None* to use *onnxmltools* to convert it
        only if the model accepts one float vector
    :param basemodel: three files are writen ``<basename>.data.pkl``,
        ``<basename>.model.pkl``, ``<basename>.model.onnx``
    :param folder: files are written in this folder,
        it is created if it does not exist, if *folder* is None,
        it looks first in environment variable ``ONNXTESTDUMP``,
        otherwise, it is placed into ``'tests'``.
    :param backend: backend used to compare expected output and runtime output.
        Two options are currently supported: None for no test,
        `'onnxruntime'` to use module *onnxruntime*.
    :param context: used if the model contains a custom operator such
        as a custom function...
    :param allow_failure: None to raise an exception if comparison fails
        for the backends, otherwise a string which is then evaluated to check
        whether or not the test can fail, example:
        ``"pv.Version(onnx.__version__) < pv.Version('1.3.0')"``
    :param verbose: additional information
    :return: the created files

    Some convention for the name,
    *Bin* for a binary classifier, *Mcl* for a multiclass
    classifier, *Reg* for a regressor, *MRg* for a multi-regressor.
    The name can contain some flags. Expected outputs refer to the
    outputs computed with the original library, computed outputs
    refer to the outputs computed with a ONNX runtime.

    * ``-CannotLoad``: the model can be converted but the runtime cannot load it
    * ``-Dec3``: compares expected and computed outputs up to 3 decimals (5 by default)
    * ``-Dec4``: compares expected and computed outputs up to 4 decimals (5 by default)
    * ``-NoProb``: The original models computed probabilites
      for two classes *size=(N, 2)*
      but the runtime produces a vector of size *N*,
      the test will compare the second column
      to the column
    * ``-OneOff``: the ONNX runtime cannot computed the prediction for several inputs,
      it must be called for each of them
      and computed output.
    * ``-Out0``: only compares the first output on both sides
    * ``-Reshape``: merges all outputs into one single vector
      and resizes it before comparing
    * ``-SkipDim1``: before comparing expected and computed output,
      arrays with a shape like *(2, 1, 2)* becomes *(2, 2)*

    If the *backend* is not None, the function either raises an exception
    if the comparison between the expected outputs and the backend outputs
    fails or it saves the backend output and adds it to the results.
    """
    runtime_test = dict(model=model, data=input)

    if folder is None:
        folder = os.environ.get("ONNXTESTDUMP", "tests_dump")
    if not os.path.exists(folder):
        os.makedirs(folder)

    runtime_test["expected"] = expected

    names = []
    dest = os.path.join(folder, basename + ".expected.pkl")
    names.append(dest)
    with open(dest, "wb") as f:
        pickle.dump(expected, f)

    dest = os.path.join(folder, basename + ".data.pkl")
    names.append(dest)
    with open(dest, "wb") as f:
        pickle.dump(input, f)

    dest = os.path.join(folder, basename + ".model")
    names.append(dest)
    model.write().overwrite().save(dest)

    dest = os.path.join(folder, basename + ".model.onnx")
    names.append(dest)
    with open(dest, "wb") as f:
        f.write(onnx.SerializeToString())

    runtime_test["onnx"] = dest

    # backend
    if backend is not None:
        if not isinstance(backend, list):
            backend = [backend]
        for b in backend:
            if not is_backend_enabled(b):
                continue
            if isinstance(allow_failure, str):
                raise NotImplementedError("allow_failure is deprecated.")
<<<<<<< HEAD
            if allow is None:
                output = compare_backend(b, runtime_test, options=extract_options(basename),
                                         context=context, verbose=verbose)
            else:
                try:
                    output = compare_backend(b, runtime_test, options=extract_options(basename),
                                             context=context, verbose=verbose)
                except AssertionError as e:
                    if isinstance(allow, bool) and allow:
                        warnings.warn("Issue with '{0}' due to {1}".format(basename, e))
                        continue
                    else:
                        raise e
=======
            output = compare_backend(
                b,
                runtime_test,
                options=extract_options(basename),
                context=context,
                verbose=verbose,
            )
>>>>>>> 79c34e37
            if output is not None:
                dest = os.path.join(folder, basename + ".backend.{0}.pkl".format(b))
                names.append(dest)
                with open(dest, "wb") as f:
                    pickle.dump(output, f)

    return names


def dataframe_to_nparray(df):
    from pyspark.ml.linalg import VectorUDT

    schema = df.schema
    npcols = []
    for i in range(0, len(df.columns)):
        if isinstance(schema.fields[i].dataType, VectorUDT):
            npcols.append(
                df.select(df.columns[i])
                .toPandas()
                .apply(lambda x: numpy.array(x[0].toArray()))
                .as_matrix()
                .reshape(-1, 1)
            )
        else:
            npcols.append(df.select(df.columns[i]).collect())
    return numpy.array(npcols)<|MERGE_RESOLUTION|>--- conflicted
+++ resolved
@@ -9,11 +9,6 @@
 import pyspark
 from pyspark.sql import SparkSession
 from onnxmltools.utils.utils_backend import (
-<<<<<<< HEAD
-    compare_backend, extract_options, is_backend_enabled,
-    OnnxRuntimeAssertionError, compare_outputs, ExpectedAssertionError)
-from onnxmltools.utils.utils_backend_onnxruntime import _create_column
-=======
     compare_backend,
     extract_options,
     is_backend_enabled,
@@ -21,7 +16,6 @@
     compare_outputs,
     ExpectedAssertionError,
 )
->>>>>>> 79c34e37
 
 
 def start_spark(options):
@@ -313,21 +307,6 @@
                 continue
             if isinstance(allow_failure, str):
                 raise NotImplementedError("allow_failure is deprecated.")
-<<<<<<< HEAD
-            if allow is None:
-                output = compare_backend(b, runtime_test, options=extract_options(basename),
-                                         context=context, verbose=verbose)
-            else:
-                try:
-                    output = compare_backend(b, runtime_test, options=extract_options(basename),
-                                             context=context, verbose=verbose)
-                except AssertionError as e:
-                    if isinstance(allow, bool) and allow:
-                        warnings.warn("Issue with '{0}' due to {1}".format(basename, e))
-                        continue
-                    else:
-                        raise e
-=======
             output = compare_backend(
                 b,
                 runtime_test,
@@ -335,7 +314,6 @@
                 context=context,
                 verbose=verbose,
             )
->>>>>>> 79c34e37
             if output is not None:
                 dest = os.path.join(folder, basename + ".backend.{0}.pkl".format(b))
                 names.append(dest)
