# SPDX-License-Identifier: Apache-2.0

import sys
import unittest
import pandas
import numpy
from pyspark.ml.feature import MinHashLSH
from pyspark.ml.linalg import Vectors
from onnxmltools import convert_sparkml
from onnxmltools.convert.common.data_types import FloatTensorType
from tests.sparkml.sparkml_test_utils import save_data_models, run_onnx_model, compare_results
from tests.sparkml import SparkMlTestCase


class TestSparkmMinHashLSH(SparkMlTestCase):

<<<<<<< HEAD
    @unittest.skipIf(True, reason="Investigate.")
=======
    @unittest.skipIf(True, reason="Discrepencies (Float -> Double?).")
>>>>>>> 93e95db8
    @unittest.skipIf(sys.version_info < (3, 8),
                     reason="pickle fails on python 3.7")
    def test_min_hash_lsh(self):
        data = self.spark.createDataFrame([
            (0, Vectors.sparse(6, [0, 1, 2], [1.0, 1.0, 1.0]),),
            (1, Vectors.sparse(6, [2, 3, 4], [1.0, 1.0, 1.0]),),
            (2, Vectors.sparse(6, [0, 2, 4], [1.0, 1.0, 1.0]),)
        ], ["id", "features"])
        mh = MinHashLSH(inputCol="features", outputCol="hashes", numHashTables=5)
        model = mh.fit(data)

        feature_count = data.first()[1].size
        model_onnx = convert_sparkml(model, 'Sparkml MinHashLSH', [
            ('features', FloatTensorType([None, feature_count]))
        ], spark_session=self.spark)
        self.assertTrue(model_onnx is not None)

        # run the model
        predicted = model.transform(data.limit(2))
        data_np = data.limit(2).toPandas().features.apply(
            lambda x: pandas.Series(x.toArray())).values.astype(numpy.float32)
        expected = [
            predicted.toPandas().hashes.apply(
                lambda x: pandas.Series(x).map(
                    lambda y: y.values[0])).values.astype(numpy.float32)]
        paths = save_data_models(data_np, expected, model, model_onnx,
                                 basename="SparkmlMinHashLSH")
        onnx_model_path = paths[-1]
        output, output_shapes = run_onnx_model(['hashes'], data_np, onnx_model_path)
        compare_results(expected, output, decimal=5)


if __name__ == "__main__":
    unittest.main()<|MERGE_RESOLUTION|>--- conflicted
+++ resolved
@@ -14,11 +14,7 @@
 
 class TestSparkmMinHashLSH(SparkMlTestCase):
 
-<<<<<<< HEAD
-    @unittest.skipIf(True, reason="Investigate.")
-=======
     @unittest.skipIf(True, reason="Discrepencies (Float -> Double?).")
->>>>>>> 93e95db8
     @unittest.skipIf(sys.version_info < (3, 8),
                      reason="pickle fails on python 3.7")
     def test_min_hash_lsh(self):
