--- conflicted
+++ resolved
@@ -38,7 +38,6 @@
         X = numpy.array(X, dtype=numpy.float32)
         y = [0, 1, 0, 1]
         data = lightgbm.Dataset(X, label=y)
-<<<<<<< HEAD
         model = lightgbm.train(
             {
                 "boosting_type": "gbdt",
@@ -61,20 +60,8 @@
             X,
             model,
             model_onnx,
-            allow_failure="pv.Version(onnx.__version__) < pv.Version('1.3.0')",
             basename=prefix + "BoosterBin" + model.__class__.__name__,
         )
-=======
-        model = lightgbm.train({'boosting_type': 'gbdt', 'objective': 'binary',
-                                'n_estimators': 3, 'min_child_samples': 1, 'num_thread': 1},
-                               data)
-        model_onnx, prefix = convert_model(model, 'tree-based classifier',
-                                           [('input', FloatTensorType([None, 2]))], without_onnx_ml=True,
-                                           target_opset=HUMMINGBIRD_TARGET_OPSET,
-                                           zipmap=False)
-        dump_data_and_model(X, model, model_onnx,
-                            basename=prefix + "BoosterBin" + model.__class__.__name__)
->>>>>>> b4696fb1
 
     @unittest.skipIf(not hummingbird_installed(), reason="Hummingbird is not installed")
     def test_lightgbm_booster_classifier_zipmap(self):
@@ -101,7 +88,6 @@
         )
         assert "zipmap" in str(model_onnx).lower()
         with self.assertRaises(NotImplementedError):
-<<<<<<< HEAD
             convert_model(
                 model,
                 "tree-based classifier",
@@ -122,20 +108,8 @@
             X,
             model,
             model_onnx,
-            allow_failure="pv.Version(onnx.__version__) < pv.Version('1.3.0')",
             basename=prefix + "BoosterBin" + model.__class__.__name__,
         )
-=======
-            convert_model(model, 'tree-based classifier',
-                                           [('input', FloatTensorType([None, 2]))], without_onnx_ml=True,
-                                           target_opset=HUMMINGBIRD_TARGET_OPSET)
-
-        model_onnx, prefix = convert_model(model, 'tree-based classifier',
-                                           [('input', FloatTensorType([None, 2]))], without_onnx_ml=True,
-                                           target_opset=HUMMINGBIRD_TARGET_OPSET, zipmap=False)
-        dump_data_and_model(X, model, model_onnx,
-                            basename=prefix + "BoosterBin" + model.__class__.__name__)
->>>>>>> b4696fb1
 
     @unittest.skipIf(not hummingbird_installed(), reason="Hummingbird is not installed")
     def test_lightgbm_booster_multi_classifier(self):
@@ -143,7 +117,6 @@
         X = numpy.array(X, dtype=numpy.float32)
         y = [0, 1, 0, 1, 2, 2]
         data = lightgbm.Dataset(X, label=y)
-<<<<<<< HEAD
         model = lightgbm.train(
             {
                 "boosting_type": "gbdt",
@@ -167,21 +140,11 @@
             X,
             model,
             model_onnx,
-            allow_failure="pv.Version(onnx.__version__) < pv.Version('1.3.0')",
             basename=prefix + "BoosterBin" + model.__class__.__name__,
         )
-        sess = InferenceSession(model_onnx.SerializeToString())
-=======
-        model = lightgbm.train({'boosting_type': 'gbdt', 'objective': 'multiclass',
-                                'n_estimators': 3, 'min_child_samples': 1, 'num_class': 3, 'num_thread': 1},
-                               data)
-        model_onnx, prefix = convert_model(model, 'tree-based classifier',
-                                           [('input', FloatTensorType([None, 2]))], without_onnx_ml=True,
-                                           target_opset=HUMMINGBIRD_TARGET_OPSET, zipmap=False)
-        dump_data_and_model(X, model, model_onnx,
-                            basename=prefix + "BoosterBin" + model.__class__.__name__)
-        sess = InferenceSession(model_onnx.SerializeToString(), providers=["CPUExecutionProvider"])
->>>>>>> b4696fb1
+        sess = InferenceSession(
+            model_onnx.SerializeToString(), providers=["CPUExecutionProvider"]
+        )
         out = sess.get_outputs()
         names = [o.name for o in out]
         assert names == ["label", "probabilities"]
@@ -192,7 +155,6 @@
         X = numpy.array(X, dtype=numpy.float32)
         y = [0, 1, 1.1]
         data = lightgbm.Dataset(X, label=y)
-<<<<<<< HEAD
         model = lightgbm.train(
             {
                 "boosting_type": "gbdt",
@@ -215,19 +177,8 @@
             X,
             model,
             model_onnx,
-            allow_failure="pv.Version(onnx.__version__) < pv.Version('1.0.0')",
             basename=prefix + "BoosterBin" + model.__class__.__name__,
         )
-=======
-        model = lightgbm.train({'boosting_type': 'gbdt', 'objective': 'regression',
-                                'n_estimators': 3, 'min_child_samples': 1, 'max_depth': 1},
-                               data)
-        model_onnx, prefix = convert_model(model, 'tree-based binary regressor',
-                                           [('input', FloatTensorType([None, 2]))], without_onnx_ml=True,
-                                           target_opset=HUMMINGBIRD_TARGET_OPSET, zipmap=False)
-        dump_data_and_model(X, model, model_onnx,
-                            basename=prefix + "BoosterBin" + model.__class__.__name__)
->>>>>>> b4696fb1
 
     # Base test implementation comparing ONNXML and ONNX models.
     def _test_lgbm(self, X, model, extra_config={}):
