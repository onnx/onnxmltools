import unittest
import numpy
import onnx
from sklearn.naive_bayes import MultinomialNB, BernoulliNB
from sklearn.datasets import load_iris
from onnxmltools import convert_sklearn
from onnxmltools.convert.common.data_types import FloatTensorType
from onnxmltools.utils import dump_data_and_model
from distutils.version import StrictVersion

class TestNaiveBayesConverter(unittest.TestCase):

    def _fit_model_binary_classification(self, model):
        data = load_iris()
        X = data.data
        y = data.target
        y[y == 2] = 1
        model.fit(X, y)
        return model, X.astype(numpy.float32)

    def _fit_model_binary_classification_simple(self, model):
        X = numpy.array([[1., 2.], [2., 3.], [1., 0.5], [2.1, 1.2]])
        y = numpy.array([1, 1, 0, 1])
        model.fit(X, y)
        return model, X.astype(numpy.float32)

    def _fit_model_multiclass_classification(self, model):
        data = load_iris()
        X = data.data
        y = data.target
        model.fit(X, y)
        return model, X.astype(numpy.float32)

    def test_model_multinomial_nb_binary_classification(self):
        model, X = self._fit_model_binary_classification(MultinomialNB())
        model_onnx = convert_sklearn(model, 'multinomial naive bayes', [('input', FloatTensorType([1, X.shape[1]]))])
        self.assertIsNotNone(model_onnx)
        dump_data_and_model(X, model, model_onnx, basename="SklearnBinMultinomialNB-OneOff",
                            allow_failure="StrictVersion(onnxruntime.__version__) <= StrictVersion('0.1.3')")

<<<<<<< HEAD
    def test_model_multinomial_nb_binary_classification_simple(self):
        model, X = self._fit_model_binary_classification_simple(MultinomialNB())
        model_onnx = convert_sklearn(model, 'multinomial naive bayes', [('input', FloatTensorType([1, X.shape[1]]))])
        self.assertIsNotNone(model_onnx)
        dump_data_and_model(X, model, model_onnx, basename="SklearnBinMultinomialNB3-OneOff",
                            allow_failure="StrictVersion(onnxruntime.__version__) <= StrictVersion('0.1.3')")

=======
    @unittest.skipIf(StrictVersion(onnx.__version__) <= StrictVersion('1.3'), 'Need Greater Opset 9')
>>>>>>> 29cd47d4
    def test_model_bernoulli_nb_binary_classification(self):
        model, X = self._fit_model_binary_classification(BernoulliNB())
        model_onnx = convert_sklearn(model, 'bernoulli naive bayes', [('input', FloatTensorType([1, X.shape[1]]))])
        self.assertIsNotNone(model_onnx)
        dump_data_and_model(X[:5], model, model_onnx, basename="SklearnBinBernoulliNB-OneOff",
                            allow_failure="StrictVersion(onnxruntime.__version__) <= StrictVersion('0.1.4')")

<<<<<<< HEAD
    def test_model_bernoulli_nb_binary_classifications_simple(self):
        model, X = self._fit_model_binary_classification_simple(BernoulliNB())
        model_onnx = convert_sklearn(model, 'bernoulli naive bayes', [('input', FloatTensorType([1, X.shape[1]]))])
        self.assertIsNotNone(model_onnx)
        dump_data_and_model(X[:5], model, model_onnx, basename="SklearnBinBernoulliNB3-OneOff",
                            allow_failure="StrictVersion(onnxruntime.__version__) <= StrictVersion('0.1.4')")

=======
    @unittest.skipIf(StrictVersion(onnx.__version__) <= StrictVersion('1.3'), 'Need Greater Opset 9')
>>>>>>> 29cd47d4
    def test_model_multinomial_nb_multiclass(self):
        model, X = self._fit_model_multiclass_classification(MultinomialNB())
        model_onnx = convert_sklearn(model, 'multinomial naive bayes', [('input', FloatTensorType([1, X.shape[1]]))])
        self.assertIsNotNone(model_onnx)
        dump_data_and_model(X, model, model_onnx, basename="SklearnMclMultinomialNB-OneOff",
                            allow_failure="StrictVersion(onnxruntime.__version__) <= StrictVersion('0.1.3')")

    @unittest.skipIf(StrictVersion(onnx.__version__) <= StrictVersion('1.3'), 'Need Greater Opset 9')
    def test_model_bernoulli_nb_multiclass(self):
        model, X = self._fit_model_multiclass_classification(BernoulliNB())
        model_onnx = convert_sklearn(model, 'bernoulli naive bayes', [('input', FloatTensorType([1, X.shape[1]]))])
        self.assertIsNotNone(model_onnx)
        dump_data_and_model(X, model, model_onnx, basename="SklearnMclBernoulliNB-OneOff",
                            allow_failure="StrictVersion(onnxruntime.__version__) <= StrictVersion('0.1.3')")


if __name__ == "__main__":
    unittest.main()<|MERGE_RESOLUTION|>--- conflicted
+++ resolved
@@ -38,7 +38,6 @@
         dump_data_and_model(X, model, model_onnx, basename="SklearnBinMultinomialNB-OneOff",
                             allow_failure="StrictVersion(onnxruntime.__version__) <= StrictVersion('0.1.3')")
 
-<<<<<<< HEAD
     def test_model_multinomial_nb_binary_classification_simple(self):
         model, X = self._fit_model_binary_classification_simple(MultinomialNB())
         model_onnx = convert_sklearn(model, 'multinomial naive bayes', [('input', FloatTensorType([1, X.shape[1]]))])
@@ -46,17 +45,13 @@
         dump_data_and_model(X, model, model_onnx, basename="SklearnBinMultinomialNB3-OneOff",
                             allow_failure="StrictVersion(onnxruntime.__version__) <= StrictVersion('0.1.3')")
 
-=======
     @unittest.skipIf(StrictVersion(onnx.__version__) <= StrictVersion('1.3'), 'Need Greater Opset 9')
->>>>>>> 29cd47d4
     def test_model_bernoulli_nb_binary_classification(self):
         model, X = self._fit_model_binary_classification(BernoulliNB())
         model_onnx = convert_sklearn(model, 'bernoulli naive bayes', [('input', FloatTensorType([1, X.shape[1]]))])
         self.assertIsNotNone(model_onnx)
-        dump_data_and_model(X[:5], model, model_onnx, basename="SklearnBinBernoulliNB-OneOff",
-                            allow_failure="StrictVersion(onnxruntime.__version__) <= StrictVersion('0.1.4')")
+        dump_data_and_model(X[:5], model, model_onnx, basename="SklearnBinBernoulliNB-OneOff")
 
-<<<<<<< HEAD
     def test_model_bernoulli_nb_binary_classifications_simple(self):
         model, X = self._fit_model_binary_classification_simple(BernoulliNB())
         model_onnx = convert_sklearn(model, 'bernoulli naive bayes', [('input', FloatTensorType([1, X.shape[1]]))])
@@ -64,15 +59,12 @@
         dump_data_and_model(X[:5], model, model_onnx, basename="SklearnBinBernoulliNB3-OneOff",
                             allow_failure="StrictVersion(onnxruntime.__version__) <= StrictVersion('0.1.4')")
 
-=======
     @unittest.skipIf(StrictVersion(onnx.__version__) <= StrictVersion('1.3'), 'Need Greater Opset 9')
->>>>>>> 29cd47d4
     def test_model_multinomial_nb_multiclass(self):
         model, X = self._fit_model_multiclass_classification(MultinomialNB())
         model_onnx = convert_sklearn(model, 'multinomial naive bayes', [('input', FloatTensorType([1, X.shape[1]]))])
         self.assertIsNotNone(model_onnx)
-        dump_data_and_model(X, model, model_onnx, basename="SklearnMclMultinomialNB-OneOff",
-                            allow_failure="StrictVersion(onnxruntime.__version__) <= StrictVersion('0.1.3')")
+        dump_data_and_model(X, model, model_onnx, basename="SklearnMclMultinomialNB-OneOff")
 
     @unittest.skipIf(StrictVersion(onnx.__version__) <= StrictVersion('1.3'), 'Need Greater Opset 9')
     def test_model_bernoulli_nb_multiclass(self):
