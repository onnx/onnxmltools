<<<<<<< HEAD
import unittest
import numpy
from sklearn.naive_bayes import MultinomialNB, BernoulliNB
from sklearn.datasets import load_iris
from onnxmltools import convert_sklearn
from onnxmltools.convert.common.data_types import FloatTensorType
from onnxmltools.utils import dump_data_and_model


class TestNaiveBayesConverter(unittest.TestCase):

    def _fit_model_binary_classification(self, model):
        data = load_iris()
        X = data.data
        y = data.target
        y[y == 2] = 1
        model.fit(X, y)
        return model, X.astype(numpy.float32)

    def _fit_model_multiclass_classification(self, model):
        data = load_iris()
        X = data.data
        y = data.target
        model.fit(X, y)
        return model, X.astype(numpy.float32)

    def test_model_multinomial_nb_binary_classification(self):
        model, X = self._fit_model_binary_classification(MultinomialNB())
        model_onnx = convert_sklearn(model, 'multinomial naive bayes', [('input', FloatTensorType([1, 4]))])
        self.assertIsNotNone(model_onnx)
        dump_data_and_model(X, model, model_onnx, basename="SklearnBinMultinomialNB-OneOff",
                            allow_failure="StrictVersion(onnxruntime.__version__) <= StrictVersion('0.1.3')")

    def test_model_bernoulli_nb_binary_classification(self):
        model, X = self._fit_model_binary_classification(BernoulliNB())
        model_onnx = convert_sklearn(model, 'bernoulli naive bayes', [('input', FloatTensorType([1, 4]))])
        self.assertIsNotNone(model_onnx)
        dump_data_and_model(X[:5], model, model_onnx, basename="SklearnBinBernoulliNB-OneOff",
                            allow_failure="StrictVersion(onnxruntime.__version__) <= StrictVersion('0.1.4')")

    def test_model_multinomial_nb_multiclass(self):
        model, X = self._fit_model_multiclass_classification(MultinomialNB())
        model_onnx = convert_sklearn(model, 'multinomial naive bayes', [('input', FloatTensorType([1, 4]))])
        self.assertIsNotNone(model_onnx)
        dump_data_and_model(X, model, model_onnx, basename="SklearnMclMultinomialNB-OneOff",
                            allow_failure="StrictVersion(onnxruntime.__version__) <= StrictVersion('0.1.3')")

    def test_model_bernoulli_nb_multiclass(self):
        model, X = self._fit_model_multiclass_classification(BernoulliNB())
        model_onnx = convert_sklearn(model, 'bernoulli naive bayes', [('input', FloatTensorType([1, 4]))])
        self.assertIsNotNone(model_onnx)
        dump_data_and_model(X, model, model_onnx, basename="SklearnMclBernoulliNB-OneOff",
                            allow_failure="StrictVersion(onnxruntime.__version__) <= StrictVersion('0.1.3')")


if __name__ == "__main__":
    unittest.main()
=======
import unittest
import numpy
import onnx
from sklearn.naive_bayes import MultinomialNB, BernoulliNB
from sklearn.datasets import load_iris
from onnxmltools import convert_sklearn
from onnxmltools.convert.common.data_types import FloatTensorType
from onnxmltools.utils import dump_data_and_model
from distutils.version import StrictVersion

class TestNaiveBayesConverter(unittest.TestCase):

    def _fit_model_binary_classification(self, model):
        data = load_iris()
        X = data.data
        y = data.target
        y[y == 2] = 1
        model.fit(X, y)
        return model, X.astype(numpy.float32)

    def _fit_model_multiclass_classification(self, model):
        data = load_iris()
        X = data.data
        y = data.target
        model.fit(X, y)
        return model, X.astype(numpy.float32)

    def test_model_multinomial_nb_binary_classification(self):
        model, X = self._fit_model_binary_classification(MultinomialNB())
        model_onnx = convert_sklearn(model, 'multinomial naive bayes', [('input', FloatTensorType([1, 4]))])
        self.assertIsNotNone(model_onnx)
        dump_data_and_model(X, model, model_onnx, basename="SklearnBinMultinomialNB-OneOff",
                            allow_failure="StrictVersion(onnxruntime.__version__) <= StrictVersion('0.1.3')")

    @unittest.skipIf(StrictVersion(onnx.__version__) <= StrictVersion('1.3'), 'Need Greater Opset 9')
    def test_model_bernoulli_nb_binary_classification(self):
        model, X = self._fit_model_binary_classification(BernoulliNB())
        model_onnx = convert_sklearn(model, 'bernoulli naive bayes', [('input', FloatTensorType([1, 4]))])
        self.assertIsNotNone(model_onnx)
        dump_data_and_model(X[:5], model, model_onnx, basename="SklearnBinBernoulliNB-OneOff",
                            allow_failure="StrictVersion(onnxruntime.__version__) <= StrictVersion('0.1.4')")

    @unittest.skipIf(StrictVersion(onnx.__version__) <= StrictVersion('1.3'), 'Need Greater Opset 9')
    def test_model_multinomial_nb_multiclass(self):
        model, X = self._fit_model_multiclass_classification(MultinomialNB())
        model_onnx = convert_sklearn(model, 'multinomial naive bayes', [('input', FloatTensorType([1, 4]))])
        self.assertIsNotNone(model_onnx)
        dump_data_and_model(X, model, model_onnx, basename="SklearnMclMultinomialNB-OneOff",
                            allow_failure="StrictVersion(onnxruntime.__version__) <= StrictVersion('0.1.3')")

    @unittest.skipIf(StrictVersion(onnx.__version__) <= StrictVersion('1.3'), 'Need Greater Opset 9')
    def test_model_bernoulli_nb_multiclass(self):
        model, X = self._fit_model_multiclass_classification(BernoulliNB())
        model_onnx = convert_sklearn(model, 'bernoulli naive bayes', [('input', FloatTensorType([1, 4]))])
        self.assertIsNotNone(model_onnx)
        dump_data_and_model(X, model, model_onnx, basename="SklearnMclBernoulliNB-OneOff",
                            allow_failure="StrictVersion(onnxruntime.__version__) <= StrictVersion('0.1.3')")


if __name__ == "__main__":
    unittest.main()
>>>>>>> 29cd47d4
<|MERGE_RESOLUTION|>--- conflicted
+++ resolved
@@ -1,62 +1,3 @@
-<<<<<<< HEAD
-import unittest
-import numpy
-from sklearn.naive_bayes import MultinomialNB, BernoulliNB
-from sklearn.datasets import load_iris
-from onnxmltools import convert_sklearn
-from onnxmltools.convert.common.data_types import FloatTensorType
-from onnxmltools.utils import dump_data_and_model
-
-
-class TestNaiveBayesConverter(unittest.TestCase):
-
-    def _fit_model_binary_classification(self, model):
-        data = load_iris()
-        X = data.data
-        y = data.target
-        y[y == 2] = 1
-        model.fit(X, y)
-        return model, X.astype(numpy.float32)
-
-    def _fit_model_multiclass_classification(self, model):
-        data = load_iris()
-        X = data.data
-        y = data.target
-        model.fit(X, y)
-        return model, X.astype(numpy.float32)
-
-    def test_model_multinomial_nb_binary_classification(self):
-        model, X = self._fit_model_binary_classification(MultinomialNB())
-        model_onnx = convert_sklearn(model, 'multinomial naive bayes', [('input', FloatTensorType([1, 4]))])
-        self.assertIsNotNone(model_onnx)
-        dump_data_and_model(X, model, model_onnx, basename="SklearnBinMultinomialNB-OneOff",
-                            allow_failure="StrictVersion(onnxruntime.__version__) <= StrictVersion('0.1.3')")
-
-    def test_model_bernoulli_nb_binary_classification(self):
-        model, X = self._fit_model_binary_classification(BernoulliNB())
-        model_onnx = convert_sklearn(model, 'bernoulli naive bayes', [('input', FloatTensorType([1, 4]))])
-        self.assertIsNotNone(model_onnx)
-        dump_data_and_model(X[:5], model, model_onnx, basename="SklearnBinBernoulliNB-OneOff",
-                            allow_failure="StrictVersion(onnxruntime.__version__) <= StrictVersion('0.1.4')")
-
-    def test_model_multinomial_nb_multiclass(self):
-        model, X = self._fit_model_multiclass_classification(MultinomialNB())
-        model_onnx = convert_sklearn(model, 'multinomial naive bayes', [('input', FloatTensorType([1, 4]))])
-        self.assertIsNotNone(model_onnx)
-        dump_data_and_model(X, model, model_onnx, basename="SklearnMclMultinomialNB-OneOff",
-                            allow_failure="StrictVersion(onnxruntime.__version__) <= StrictVersion('0.1.3')")
-
-    def test_model_bernoulli_nb_multiclass(self):
-        model, X = self._fit_model_multiclass_classification(BernoulliNB())
-        model_onnx = convert_sklearn(model, 'bernoulli naive bayes', [('input', FloatTensorType([1, 4]))])
-        self.assertIsNotNone(model_onnx)
-        dump_data_and_model(X, model, model_onnx, basename="SklearnMclBernoulliNB-OneOff",
-                            allow_failure="StrictVersion(onnxruntime.__version__) <= StrictVersion('0.1.3')")
-
-
-if __name__ == "__main__":
-    unittest.main()
-=======
 import unittest
 import numpy
 import onnx
@@ -117,5 +58,4 @@
 
 
 if __name__ == "__main__":
-    unittest.main()
->>>>>>> 29cd47d4
+    unittest.main()