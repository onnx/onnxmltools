--- conflicted
+++ resolved
@@ -1,11 +1,9 @@
 # SPDX-License-Identifier: Apache-2.0
 
 import unittest
-import packaging.version as pv
 
 import lightgbm
 import numpy
-import onnx
 from numpy.testing import assert_almost_equal
 from onnx.defs import onnx_opset_version
 from lightgbm import LGBMClassifier, LGBMRegressor
@@ -23,17 +21,6 @@
 
 
 class TestLightGbmTreeEnsembleModels(unittest.TestCase):
-<<<<<<< HEAD
-    def test_lightgbm_classifier(self):
-        model = LGBMClassifier(n_estimators=3, min_child_samples=1, num_thread=1)
-        dump_binary_classification(
-            model, allow_failure=pv.Version(onnx.__version__) < pv.Version("1.3.0")
-        )
-        dump_multiple_classification(
-            model, allow_failure=pv.Version(onnx.__version__) < pv.Version("1.3.0")
-        )
-=======
-
     def test_lightgbm_classifier_binary(self):
         model = LGBMClassifier(n_estimators=3, min_child_samples=1, num_thread=1)
         dump_binary_classification(model)
@@ -41,7 +28,6 @@
     def test_lightgbm_classifier_multiple(self):
         model = LGBMClassifier(n_estimators=3, min_child_samples=1, num_thread=1)
         dump_multiple_classification(model)
->>>>>>> b4696fb1
 
     def test_lightgbm_classifier_zipmap(self):
         X = [[0, 1], [1, 1], [2, 0], [1, 2]]
@@ -75,7 +61,9 @@
         assert "zipmap" not in str(onx).lower()
         onxs = onx[0].SerializeToString()
         try:
-            sess = onnxruntime.InferenceSession(onxs, providers=["CPUExecutionProvider"])
+            sess = onnxruntime.InferenceSession(
+                onxs, providers=["CPUExecutionProvider"]
+            )
         except Exception as e:
             raise AssertionError(
                 "Model cannot be loaded by onnxruntime due to %r\n%s." % (e, onx[0])
@@ -103,16 +91,13 @@
         assert "zipmap" not in str(onx).lower()
         onxs = onx.SerializeToString()
         try:
-            sess = onnxruntime.InferenceSession(onxs, providers=["CPUExecutionProvider"])
+            sess = onnxruntime.InferenceSession(
+                onxs, providers=["CPUExecutionProvider"]
+            )
         except Exception as e:
             raise AssertionError(
-<<<<<<< HEAD
-                "Model cannot be loaded by onnxruntime due to %r\n%s." % (e, onx[0])
-            )
-=======
-                "Model cannot be loaded by onnxruntime due to %r\n%s." % (
-                    e, onx))
->>>>>>> b4696fb1
+                "Model cannot be loaded by onnxruntime due to %r\n%s." % (e, onx)
+            )
         exp = model.predict(X), model.predict_proba(X)
         got = sess.run(None, {"X": X})
         assert_almost_equal(exp[0], got[0])
@@ -137,7 +122,6 @@
         X = numpy.array(X, dtype=numpy.float32)
         y = [0, 1, 0, 1]
         data = lightgbm.Dataset(X, label=y)
-<<<<<<< HEAD
         model = lightgbm.train(
             {
                 "boosting_type": "gbdt",
@@ -158,19 +142,8 @@
             X,
             model,
             model_onnx,
-            allow_failure=pv.Version(onnx.__version__) < pv.Version("1.3.0"),
-            basename=prefix + "BoosterBin" + model.__class__.__name__,
-        )
-=======
-        model = lightgbm.train({'boosting_type': 'gbdt', 'objective': 'binary',
-                                'n_estimators': 3, 'min_child_samples': 1, 'num_thread': 1},
-                               data)
-        model_onnx, prefix = convert_model(model, 'tree-based classifier',
-                                           [('input', FloatTensorType([None, 2]))],
-                                           target_opset=TARGET_OPSET)
-        dump_data_and_model(X, model, model_onnx,
-                            basename=prefix + "BoosterBin" + model.__class__.__name__)
->>>>>>> b4696fb1
+            basename=prefix + "BoosterBin" + model.__class__.__name__,
+        )
 
     def test_lightgbm_booster_classifier_nozipmap(self):
         X = [[0, 1], [1, 1], [2, 0], [1, 2]]
@@ -195,18 +168,12 @@
             target_opset=TARGET_OPSET,
         )
         assert "zipmap" not in str(model_onnx).lower()
-<<<<<<< HEAD
-        dump_data_and_model(
-            X,
-            model,
-            model_onnx,
-            allow_failure=pv.Version(onnx.__version__) < pv.Version("1.3.0"),
-            basename=prefix + "BoosterBin" + model.__class__.__name__,
-        )
-=======
-        dump_data_and_model(X, model, model_onnx,
-                            basename=prefix + "BoosterBin" + model.__class__.__name__)
->>>>>>> b4696fb1
+        dump_data_and_model(
+            X,
+            model,
+            model_onnx,
+            basename=prefix + "BoosterBin" + model.__class__.__name__,
+        )
 
     def test_lightgbm_booster_classifier_zipmap(self):
         X = [[0, 1], [1, 1], [2, 0], [1, 2]]
@@ -230,25 +197,18 @@
             target_opset=TARGET_OPSET,
         )
         assert "zipmap" in str(model_onnx).lower()
-<<<<<<< HEAD
-        dump_data_and_model(
-            X,
-            model,
-            model_onnx,
-            allow_failure=pv.Version(onnx.__version__) < pv.Version("1.3.0"),
-            basename=prefix + "BoosterBin" + model.__class__.__name__,
-        )
-=======
-        dump_data_and_model(X, model, model_onnx,
-                            basename=prefix + "BoosterBin" + model.__class__.__name__)
->>>>>>> b4696fb1
+        dump_data_and_model(
+            X,
+            model,
+            model_onnx,
+            basename=prefix + "BoosterBin" + model.__class__.__name__,
+        )
 
     def test_lightgbm_booster_multi_classifier(self):
         X = [[0, 1], [1, 1], [2, 0], [1, 2], [-1, 2], [1, -2]]
         X = numpy.array(X, dtype=numpy.float32)
         y = [0, 1, 0, 1, 2, 2]
         data = lightgbm.Dataset(X, label=y)
-<<<<<<< HEAD
         model = lightgbm.train(
             {
                 "boosting_type": "gbdt",
@@ -270,25 +230,16 @@
             X,
             model,
             model_onnx,
-            allow_failure=pv.Version(onnx.__version__) < pv.Version("1.3.0"),
-            basename=prefix + "BoosterBin" + model.__class__.__name__,
-        )
-=======
-        model = lightgbm.train({'boosting_type': 'gbdt', 'objective': 'multiclass',
-                                'n_estimators': 3, 'min_child_samples': 1, 'num_class': 3, 'num_thread': 1},
-                               data)
-        model_onnx, prefix = convert_model(model, 'tree-based classifier',
-                                           [('input', FloatTensorType([None, 2]))],
-                                           target_opset=TARGET_OPSET)
-        dump_data_and_model(X, model, model_onnx,
-                            basename=prefix + "BoosterBin" + model.__class__.__name__)
->>>>>>> b4696fb1
+            basename=prefix + "BoosterBin" + model.__class__.__name__,
+        )
         try:
             from onnxruntime import InferenceSession
         except ImportError:
             # onnxruntime not installed (python 2.7)
             return
-        sess = InferenceSession(model_onnx.SerializeToString(), providers=["CPUExecutionProvider"])
+        sess = InferenceSession(
+            model_onnx.SerializeToString(), providers=["CPUExecutionProvider"]
+        )
         out = sess.get_outputs()
         names = [o.name for o in out]
         assert names == ["label", "probabilities"]
