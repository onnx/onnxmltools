--- conflicted
+++ resolved
@@ -49,18 +49,12 @@
         assert model_onnx is not None
         if sys.version_info[0] >= 3:
             # python 2.7 returns TypeError: can't pickle instancemethod objects
-<<<<<<< HEAD
             dump_data_and_model(
                 X.astype(numpy.float32),
                 model,
                 model_onnx,
                 basename="CmlXGBoostRegressor-OneOff-Reshape",
-                allow_failure=True,
             )
-=======
-            dump_data_and_model(X.astype(numpy.float32), model, model_onnx,
-                                         basename="CmlXGBoostRegressor-OneOff-Reshape")
->>>>>>> b4696fb1
 
 
 if __name__ == "__main__":
