# SPDX-License-Identifier: Apache-2.0

"""
Tests CoreML DictVectorizer converter.
"""
import sys
import packaging.version as pv
import unittest
import onnx
import sklearn

try:
    from sklearn.impute import SimpleImputer as Imputer
    import sklearn.preprocessing

    if not hasattr(sklearn.preprocessing, "Imputer"):
        # coremltools 3.1 does not work with scikit-learn 0.22
        setattr(sklearn.preprocessing, "Imputer", Imputer)
except ImportError:
    from sklearn.preprocessing import Imputer
import coremltools
from sklearn.feature_extraction import DictVectorizer
from onnx.defs import onnx_opset_version
from onnxconverter_common.onnx_ex import DEFAULT_OPSET_NUMBER
from onnxmltools.convert.coreml.convert import convert
from onnxmltools.utils import dump_data_and_model


TARGET_OPSET = min(DEFAULT_OPSET_NUMBER, onnx_opset_version())


class TestCoreMLDictVectorizerConverter(unittest.TestCase):
    @unittest.skipIf(
        pv.Version(coremltools.__version__) > pv.Version("3.1"), reason="untested"
    )
    def test_dict_vectorizer(self):
        model = DictVectorizer()
        data = [{"amy": 1.0, "chin": 200.0}, {"nice": 3.0, "amy": 1.0}]
        model.fit_transform(data)
        try:
            model_coreml = coremltools.converters.sklearn.convert(model)
        except NameError as e:
            raise AssertionError(
                "Unable to use coremltools, coremltools.__version__=%r, "
                "onnx.__version__=%r, sklearn.__version__=%r, "
                "sys.platform=%r."
                % (
                    coremltools.__version__,
                    onnx.__version__,
                    sklearn.__version__,
                    sys.platform,
                )
            ) from e
        model_onnx = convert(model_coreml.get_spec(), target_opset=TARGET_OPSET)
        self.assertTrue(model_onnx is not None)
<<<<<<< HEAD
        dump_data_and_model(data, model, model_onnx, basename="CmlDictVectorizer-OneOff-SkipDim1")
=======
        dump_data_and_model(
            data, model, model_onnx, basename="CmlDictVectorizer-OneOff-SkipDim1"
        )
>>>>>>> 79c34e37


if __name__ == "__main__":
    unittest.main()<|MERGE_RESOLUTION|>--- conflicted
+++ resolved
@@ -53,13 +53,9 @@
             ) from e
         model_onnx = convert(model_coreml.get_spec(), target_opset=TARGET_OPSET)
         self.assertTrue(model_onnx is not None)
-<<<<<<< HEAD
-        dump_data_and_model(data, model, model_onnx, basename="CmlDictVectorizer-OneOff-SkipDim1")
-=======
         dump_data_and_model(
             data, model, model_onnx, basename="CmlDictVectorizer-OneOff-SkipDim1"
         )
->>>>>>> 79c34e37
 
 
 if __name__ == "__main__":
