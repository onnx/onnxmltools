--- conflicted
+++ resolved
@@ -53,17 +53,9 @@
             ) from e
         model_onnx = convert(model_coreml.get_spec(), target_opset=TARGET_OPSET)
         self.assertTrue(model_onnx is not None)
-<<<<<<< HEAD
         dump_data_and_model(
-            data,
-            model,
-            model_onnx,
-            basename="CmlDictVectorizer-OneOff-SkipDim1",
-            allow_failure="pv.Version(onnx.__version__) < pv.Version('1.3.0')",
+            data, model, model_onnx, basename="CmlDictVectorizer-OneOff-SkipDim1"
         )
-=======
-        dump_data_and_model(data, model, model_onnx, basename="CmlDictVectorizer-OneOff-SkipDim1")
->>>>>>> b4696fb1
 
 
 if __name__ == "__main__":
