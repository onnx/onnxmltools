# SPDX-License-Identifier: Apache-2.0

"""
Tests CoreML GLMClassifier converter.
"""
import unittest
import packaging.version as pv
import numpy
from sklearn.datasets import load_iris
from sklearn.linear_model import LogisticRegression
from sklearn.svm import LinearSVC

try:
    from sklearn.impute import SimpleImputer as Imputer
    import sklearn.preprocessing

    if not hasattr(sklearn.preprocessing, "Imputer"):
        # coremltools 3.1 does not work with scikit-learn 0.22
        setattr(sklearn.preprocessing, "Imputer", Imputer)
except ImportError:
    from sklearn.preprocessing import Imputer
import coremltools
from onnx.defs import onnx_opset_version
from onnxconverter_common.onnx_ex import DEFAULT_OPSET_NUMBER
from onnxmltools.convert.coreml.convert import convert
from onnxmltools.utils import dump_data_and_model


TARGET_OPSET = min(DEFAULT_OPSET_NUMBER, onnx_opset_version())


class TestCoreMLGLMClassifierConverter(unittest.TestCase):
    def validate_zipmap(self, model):
        # Validate that it contains a ZipMap
        nodes = model.graph.node
        node = next((n for n in nodes if n.op_type == "ZipMap"), None)
        self.assertIsNotNone(node)
        self.assertEqual(len(node.output), 1)
        self.assertTrue("classProbability" in node.output)

    @unittest.skipIf(
        pv.Version(coremltools.__version__) > pv.Version("3.1"), reason="untested"
    )
    def test_glm_classifier(self):
        iris = load_iris()
        X = iris.data[:, :2]
        y = iris.target
        y[y == 2] = 1

        # scikit-learn has changed the default value for multi_class.
        lr = LogisticRegression(multi_class="ovr")
        lr.fit(X, y)
        lr_coreml = coremltools.converters.sklearn.convert(lr)
        lr_onnx = convert(lr_coreml.get_spec(), target_opset=TARGET_OPSET)
        self.assertTrue(lr_onnx is not None)
        self.validate_zipmap(lr_onnx)
<<<<<<< HEAD
        dump_data_and_model(X.astype(numpy.float32), lr, lr_onnx, basename="CmlbinLogitisticRegression")
=======
        dump_data_and_model(
            X.astype(numpy.float32), lr, lr_onnx, basename="CmlbinLogitisticRegression"
        )
>>>>>>> 79c34e37

        # Ensure there is a probability output
        svm = LinearSVC()
        svm.fit(X, y)
        svm_coreml = coremltools.converters.sklearn.convert(svm)
        svm_onnx = convert(svm_coreml.get_spec(), target_opset=TARGET_OPSET)
        self.assertTrue(svm_onnx is not None)
        self.validate_zipmap(svm_onnx)
<<<<<<< HEAD
        dump_data_and_model(X.astype(numpy.float32), svm, svm_onnx, basename="CmlBinLinearSVC-NoProb")
=======
        dump_data_and_model(
            X.astype(numpy.float32), svm, svm_onnx, basename="CmlBinLinearSVC-NoProb"
        )
>>>>>>> 79c34e37


if __name__ == "__main__":
    unittest.main()<|MERGE_RESOLUTION|>--- conflicted
+++ resolved
@@ -54,13 +54,9 @@
         lr_onnx = convert(lr_coreml.get_spec(), target_opset=TARGET_OPSET)
         self.assertTrue(lr_onnx is not None)
         self.validate_zipmap(lr_onnx)
-<<<<<<< HEAD
-        dump_data_and_model(X.astype(numpy.float32), lr, lr_onnx, basename="CmlbinLogitisticRegression")
-=======
         dump_data_and_model(
             X.astype(numpy.float32), lr, lr_onnx, basename="CmlbinLogitisticRegression"
         )
->>>>>>> 79c34e37
 
         # Ensure there is a probability output
         svm = LinearSVC()
@@ -69,13 +65,9 @@
         svm_onnx = convert(svm_coreml.get_spec(), target_opset=TARGET_OPSET)
         self.assertTrue(svm_onnx is not None)
         self.validate_zipmap(svm_onnx)
-<<<<<<< HEAD
-        dump_data_and_model(X.astype(numpy.float32), svm, svm_onnx, basename="CmlBinLinearSVC-NoProb")
-=======
         dump_data_and_model(
             X.astype(numpy.float32), svm, svm_onnx, basename="CmlBinLinearSVC-NoProb"
         )
->>>>>>> 79c34e37
 
 
 if __name__ == "__main__":
