# SPDX-License-Identifier: Apache-2.0

"""
Tests CoreML TreeEnsembleClassifier converter.
"""
import unittest
import packaging.version as pv
import numpy

try:
    from sklearn.impute import SimpleImputer as Imputer
    import sklearn.preprocessing

    if not hasattr(sklearn.preprocessing, "Imputer"):
        # coremltools 3.1 does not work with scikit-learn 0.22
        setattr(sklearn.preprocessing, "Imputer", Imputer)
except ImportError:
    from sklearn.preprocessing import Imputer
import coremltools
from sklearn.ensemble import RandomForestClassifier
from onnx.defs import onnx_opset_version
from onnxconverter_common.onnx_ex import DEFAULT_OPSET_NUMBER
from onnxmltools.convert.coreml.convert import convert
from onnxmltools.utils import dump_data_and_model


TARGET_OPSET = min(DEFAULT_OPSET_NUMBER, onnx_opset_version())


class TestCoreMLTreeEnsembleClassifierConverter(unittest.TestCase):
    def validate_zipmap(self, model):
        # Validate that it contains a ZipMap
        nodes = model.graph.node
        node = next((n for n in nodes if n.op_type == "ZipMap"), None)
        self.assertIsNotNone(node)
        self.assertEqual(len(node.output), 1)
        self.assertTrue("classProbability" in node.output)

    @unittest.skipIf(
        pv.Version(coremltools.__version__) > pv.Version("3.1"), reason="untested"
    )
    def test_tree_ensemble_classifier(self):
        X = numpy.array([[0, 1], [1, 1], [2, 0]], dtype=numpy.float32)
        y = [1, 0, 1]
        model = RandomForestClassifier().fit(X, y)
        model_coreml = coremltools.converters.sklearn.convert(model)
        model_onnx = convert(model_coreml.get_spec(), target_opset=TARGET_OPSET)
        self.assertTrue(model_onnx is not None)
        self.validate_zipmap(model_onnx)
<<<<<<< HEAD
        dump_data_and_model(
            X,
            model,
            model_onnx,
            basename="CmlBinRandomForestClassifier",
            allow_failure="pv.Version(onnx.__version__) < pv.Version('1.3.0')",
        )
=======
        dump_data_and_model(X, model, model_onnx, basename="CmlBinRandomForestClassifier")
>>>>>>> b4696fb1


if __name__ == "__main__":
    unittest.main()<|MERGE_RESOLUTION|>--- conflicted
+++ resolved
@@ -47,17 +47,9 @@
         model_onnx = convert(model_coreml.get_spec(), target_opset=TARGET_OPSET)
         self.assertTrue(model_onnx is not None)
         self.validate_zipmap(model_onnx)
-<<<<<<< HEAD
         dump_data_and_model(
-            X,
-            model,
-            model_onnx,
-            basename="CmlBinRandomForestClassifier",
-            allow_failure="pv.Version(onnx.__version__) < pv.Version('1.3.0')",
+            X, model, model_onnx, basename="CmlBinRandomForestClassifier"
         )
-=======
-        dump_data_and_model(X, model, model_onnx, basename="CmlBinRandomForestClassifier")
->>>>>>> b4696fb1
 
 
 if __name__ == "__main__":
