--- conflicted
+++ resolved
@@ -43,22 +43,13 @@
     except ImportError:
         raise ImportError("Cannot import onnxmltools. It must be installed first.")
     
-<<<<<<< HEAD
-    available = {
-        'Sparkml': ['sparkml'],
-        'Sklearn': ['sklearn'],
-        'LightGbm': ['lightgbm'],
-        'LibSvm': ['svmlib'],
-        'Cml': ['coreml'],
-        'Keras': ['end2end']
-    }
-=======
     available = {'Sklearn': ['sklearn'],
                  'LightGbm': ['lightgbm'],
                  'LibSvm': ['svmlib'],
-                 'Cml': ['coreml']}
->>>>>>> 11a17120
-    
+                 'Cml': ['coreml'],
+                 'Sparkml': ['sparkml']
+                 }
+
     if library is None:
         library = list(available.keys())
     elif not isinstance(library, list):
